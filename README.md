
# DAO Launcher Kit 🚀

[![Internet Computer](https://img.shields.io/badge/Internet%20Computer-Protocol-29ABE2?style=flat-square)](https://internetcomputer.org/)
[![Motoko](https://img.shields.io/badge/Backend-Motoko-8A2BE2?style=flat-square)](https://github.com/dfinity/motoko)
[![React](https://img.shields.io/badge/Frontend-React%2018-61DAFB?style=flat-square)](https://reactjs.org/)
[![Vite](https://img.shields.io/badge/Build%20Tool-Vite-646CFF?style=flat-square)](https://vitejs.dev/)
[![TailwindCSS](https://img.shields.io/badge/Styling-TailwindCSS-38B2AC?style=flat-square)](https://tailwindcss.com/)

A modular DAO (Decentralized Autonomous Organization) creation and management platform built on the Internet Computer blockchain. Launch your own DAO with customizable governance, staking, and treasury management systems.

## 🌟 Features

### Core Components
- **🏛️ Governance System**: Create and vote on proposals with configurable parameters
- **💰 Treasury Management**: Multi-signature control over DAO funds
- **� Staking Mechanism**: Token staking with flexible periods and rewards
- **📊 Proposal Framework**: Advanced proposal lifecycle management
- **� Internet Identity**: Secure authentication and authorization

### User Experience
- **🎨 Modern UI**: Clean, responsive design with TailwindCSS
- **⚡ Real-time Updates**: Instant feedback on transactions and votes
- **📱 Mobile-First**: Optimized for both mobile and desktop
- **🌐 Cross-Platform**: Works on any modern browser

## 🏗️ Architecture

### Backend Structure
```
src/dao_backend/
├── main.mo                # Main DAO coordinator
├── governance/            # Voting system
├── staking/              # Token staking
├── treasury/             # Fund management
├── proposals/            # Proposal handling
└── shared/              # Common types
```

### Frontend Structure
```
src/dao_frontend/
├── src/
│   ├── components/      # UI components
│   ├── context/         # React contexts
│   ├── hooks/          # Custom hooks
│   └── declarations/    # Canister interfaces
└── public/             # Static assets
```
└── package.json         # Dependencies and scripts
```

## 🚀 Quick Start

### Prerequisites
- Node.js ≥ 16.0.0
- DFX (Internet Computer SDK)
- Git

### Installation

1. Clone the repository:
   ```bash
   git clone https://github.com/tojo04/DAO_launcher_kit.git
   cd DAO_launcher_kit
   ```

2. Install dependencies:
   ```bash
   npm install
   cd src/dao_frontend && npm install
   ```

3. Start local Internet Computer replica:
   ```bash
   dfx start --clean --background
   ```

4. Deploy the canisters:
   ```bash
   dfx deploy
   ```

5. Start the frontend:
   ```bash
   cd src/dao_frontend && npm run dev
   ```

### Development Setup

1. **Start the local Internet Computer replica:**
   ```bash
   dfx start --background --clean
   ```

2. **Deploy the canisters:**
   ```bash
   dfx deploy
   ```

3. **Start the frontend development server:**
   ```bash
   npm start
   ```

4. **Access the application:**
   - Frontend: `http://localhost:3000`
   - Candid UI: `http://localhost:4943/?canisterId={canister_id}`

### Alternative Development Commands

```bash
# Generate canister declarations
dfx generate

# Deploy specific canister
dfx deploy dao_backend

# Build frontend only
npm run build

# Run frontend in development mode
cd src/dao_frontend && npm run dev

# Format frontend code
cd src/dao_frontend && npm run format
```

## � Development

### Environment Setup

Create a `.env` file in the frontend directory:
```env
VITE_CANISTER_ID_DAO_BACKEND=xxx
VITE_CANISTER_ID_GOVERNANCE=xxx
VITE_CANISTER_ID_STAKING=xxx
VITE_CANISTER_ID_TREASURY=xxx
VITE_CANISTER_ID_PROPOSALS=xxx
```

### Key Commands

```bash
# Development
dfx start --clean --background  # Start local replica
dfx deploy                      # Deploy all canisters
dfx deploy dao_backend         # Deploy specific canister

# Frontend
npm run dev                    # Start development server
npm run build                 # Build for production

# Testing
dfx test                      # Run backend tests
npm test                      # Run frontend tests
```

## 🔒 Security Features

- Principal-based authentication
- Role-based access control
- Multi-signature treasury operations
- Secure upgrade patterns
- Input validation and sanitization

## 🔧 Configuration

### Environment Variables

Create a `.env` file in the root directory (you can copy `.env.example`):

```env
<<<<<<< HEAD
DFX_NETWORK=local
VITE_CANISTER_ID_DAO_BACKEND=your_canister_id
VITE_CANISTER_ID_GOVERNANCE=your_canister_id
VITE_CANISTER_ID_STAKING=your_canister_id
VITE_CANISTER_ID_TREASURY=your_canister_id
VITE_CANISTER_ID_PROPOSALS=your_canister_id
```
=======
DFX_NETWORK=local
VITE_CANISTER_ID_DAO_BACKEND=your_canister_id
VITE_CANISTER_ID_GOVERNANCE=your_canister_id
VITE_CANISTER_ID_STAKING=your_canister_id
VITE_CANISTER_ID_TREASURY=your_canister_id
VITE_CANISTER_ID_PROPOSALS=your_canister_id
VITE_CANISTER_ID_INTERNET_IDENTITY=your_canister_id
```
>>>>>>> e81f742d

### DFX Configuration

The `dfx.json` file is pre-configured with:
- 5 backend canisters (dao_backend, governance, staking, treasury, proposals)
- Frontend asset canister with workspace support
- Internet Identity integration

### Frontend Configuration

Key configuration files:
- `vite.config.js`: Build tool configuration
- `tailwind.config.js`: Styling framework setup
- `postcss.config.js`: CSS processing
- `tsconfig.json`: TypeScript configuration

## 🛠️ Development Workflow

### Backend Development

1. **Modify Motoko files** in `src/dao_backend/`
2. **Deploy changes:**
   ```bash
   dfx deploy dao_backend
   ```
3. **Generate new declarations:**
   ```bash
   dfx generate
   ```

### Frontend Development

1. **Start development server:**
   ```bash
   cd src/dao_frontend
   npm run dev
   ```
2. **Access live reload** at `http://localhost:3000`
3. **Build for production:**
   ```bash
   npm run build
   ```

### Testing

```bash
# Run all tests
npm test

# Run frontend tests only
cd src/dao_frontend && npm test

# Run backend tests
dfx test
```

## 🔐 Security Features

- **Internet Identity**: Passwordless authentication with biometric support
- **Canister Security**: Role-based access control and permission management
- **Secure Storage**: Encrypted user data and private key management
- **Multi-signature**: Treasury operations require multiple approvals
- **Audit Trail**: Complete transaction and governance history

## 📚 Key Technologies

### Backend Stack
- **Motoko**: Smart contract programming language
- **Internet Computer**: Blockchain platform and runtime
- **Candid**: Interface description language

### Frontend Stack
- **React 18**: User interface library with hooks
- **Vite**: Fast build tool and development server
- **TailwindCSS**: Utility-first CSS framework
- **Framer Motion**: Animation and gesture library
- **Lucide React**: Modern icon library

### Development Tools
- **DFX**: Internet Computer development framework
- **TypeScript**: Type-safe JavaScript development
- **ESLint**: Code linting and formatting
- **PostCSS**: CSS processing and optimization

## 🚀 Deployment

### Local Deployment
```bash
dfx start --background
dfx deploy
```

### IC Mainnet Deployment
```bash
dfx deploy --network ic --with-cycles 1000000000000
```

### Frontend Hosting
The frontend can be deployed to:
- IC Asset Canister (recommended)
- Vercel, Netlify, or similar platforms
- Custom web servers

## 🤝 Contributing

1. Fork the repository
2. Create a feature branch: `git checkout -b feature/new-feature`
3. Commit changes: `git commit -am 'Add new feature'`
4. Push to the branch: `git push origin feature/new-feature`
5. Submit a Pull Request

## 📖 Documentation

### Internet Computer Resources
- [IC Developer Portal](https://internetcomputer.org/docs/current/developer-docs/setup/deploy-locally)
- [Motoko Programming Language Guide](https://internetcomputer.org/docs/current/motoko/main/motoko)
- [Internet Identity Documentation](https://internetcomputer.org/docs/current/tokenomics/identity-auth/what-is-ic-identity)

### Framework Documentation
- [React Documentation](https://reactjs.org/docs/getting-started.html)
- [Vite Documentation](https://vitejs.dev/guide/)
- [TailwindCSS Documentation](https://tailwindcss.com/docs)

## 🐛 Troubleshooting

### Common Issues

1. **DFX Start Fails**
   ```bash
   dfx stop
   dfx start --clean --background
   ```

2. **Canister Build Errors**
   ```bash
   dfx canister delete --all
   dfx deploy
   ```

3. **Frontend Build Issues**
   ```bash
   cd src/dao_frontend
   rm -rf node_modules package-lock.json
   npm install
   ```

4. **Authentication Problems**
   - Clear browser cache and cookies
   - Try incognito/private browsing mode
   - Check Internet Identity service status

## � License

This project is licensed under the MIT License - see the [LICENSE](LICENSE) file for details.

## 🙏 Acknowledgments

- DFINITY Foundation for the Internet Computer
- React and Vite communities
- TailwindCSS team
- All contributors and supporters

---

Built with ❤️ on the Internet Computer


hi

<|MERGE_RESOLUTION|>--- conflicted
+++ resolved
@@ -1,360 +1,350 @@
-
-# DAO Launcher Kit 🚀
-
-[![Internet Computer](https://img.shields.io/badge/Internet%20Computer-Protocol-29ABE2?style=flat-square)](https://internetcomputer.org/)
-[![Motoko](https://img.shields.io/badge/Backend-Motoko-8A2BE2?style=flat-square)](https://github.com/dfinity/motoko)
-[![React](https://img.shields.io/badge/Frontend-React%2018-61DAFB?style=flat-square)](https://reactjs.org/)
-[![Vite](https://img.shields.io/badge/Build%20Tool-Vite-646CFF?style=flat-square)](https://vitejs.dev/)
-[![TailwindCSS](https://img.shields.io/badge/Styling-TailwindCSS-38B2AC?style=flat-square)](https://tailwindcss.com/)
-
-A modular DAO (Decentralized Autonomous Organization) creation and management platform built on the Internet Computer blockchain. Launch your own DAO with customizable governance, staking, and treasury management systems.
-
-## 🌟 Features
-
-### Core Components
-- **🏛️ Governance System**: Create and vote on proposals with configurable parameters
-- **💰 Treasury Management**: Multi-signature control over DAO funds
-- **� Staking Mechanism**: Token staking with flexible periods and rewards
-- **📊 Proposal Framework**: Advanced proposal lifecycle management
-- **� Internet Identity**: Secure authentication and authorization
-
-### User Experience
-- **🎨 Modern UI**: Clean, responsive design with TailwindCSS
-- **⚡ Real-time Updates**: Instant feedback on transactions and votes
-- **📱 Mobile-First**: Optimized for both mobile and desktop
-- **🌐 Cross-Platform**: Works on any modern browser
-
-## 🏗️ Architecture
-
-### Backend Structure
-```
-src/dao_backend/
-├── main.mo                # Main DAO coordinator
-├── governance/            # Voting system
-├── staking/              # Token staking
-├── treasury/             # Fund management
-├── proposals/            # Proposal handling
-└── shared/              # Common types
-```
-
-### Frontend Structure
-```
-src/dao_frontend/
-├── src/
-│   ├── components/      # UI components
-│   ├── context/         # React contexts
-│   ├── hooks/          # Custom hooks
-│   └── declarations/    # Canister interfaces
-└── public/             # Static assets
-```
-└── package.json         # Dependencies and scripts
-```
-
-## 🚀 Quick Start
-
-### Prerequisites
-- Node.js ≥ 16.0.0
-- DFX (Internet Computer SDK)
-- Git
-
-### Installation
-
-1. Clone the repository:
-   ```bash
-   git clone https://github.com/tojo04/DAO_launcher_kit.git
-   cd DAO_launcher_kit
-   ```
-
-2. Install dependencies:
-   ```bash
-   npm install
-   cd src/dao_frontend && npm install
-   ```
-
-3. Start local Internet Computer replica:
-   ```bash
-   dfx start --clean --background
-   ```
-
-4. Deploy the canisters:
-   ```bash
-   dfx deploy
-   ```
-
-5. Start the frontend:
-   ```bash
-   cd src/dao_frontend && npm run dev
-   ```
-
-### Development Setup
-
-1. **Start the local Internet Computer replica:**
-   ```bash
-   dfx start --background --clean
-   ```
-
-2. **Deploy the canisters:**
-   ```bash
-   dfx deploy
-   ```
-
-3. **Start the frontend development server:**
-   ```bash
-   npm start
-   ```
-
-4. **Access the application:**
-   - Frontend: `http://localhost:3000`
-   - Candid UI: `http://localhost:4943/?canisterId={canister_id}`
-
-### Alternative Development Commands
-
-```bash
-# Generate canister declarations
-dfx generate
-
-# Deploy specific canister
-dfx deploy dao_backend
-
-# Build frontend only
-npm run build
-
-# Run frontend in development mode
-cd src/dao_frontend && npm run dev
-
-# Format frontend code
-cd src/dao_frontend && npm run format
-```
-
-## � Development
-
-### Environment Setup
-
-Create a `.env` file in the frontend directory:
-```env
-VITE_CANISTER_ID_DAO_BACKEND=xxx
-VITE_CANISTER_ID_GOVERNANCE=xxx
-VITE_CANISTER_ID_STAKING=xxx
-VITE_CANISTER_ID_TREASURY=xxx
-VITE_CANISTER_ID_PROPOSALS=xxx
-```
-
-### Key Commands
-
-```bash
-# Development
-dfx start --clean --background  # Start local replica
-dfx deploy                      # Deploy all canisters
-dfx deploy dao_backend         # Deploy specific canister
-
-# Frontend
-npm run dev                    # Start development server
-npm run build                 # Build for production
-
-# Testing
-dfx test                      # Run backend tests
-npm test                      # Run frontend tests
-```
-
-## 🔒 Security Features
-
-- Principal-based authentication
-- Role-based access control
-- Multi-signature treasury operations
-- Secure upgrade patterns
-- Input validation and sanitization
-
-## 🔧 Configuration
-
-### Environment Variables
-
-Create a `.env` file in the root directory (you can copy `.env.example`):
-
-```env
-<<<<<<< HEAD
-DFX_NETWORK=local
-VITE_CANISTER_ID_DAO_BACKEND=your_canister_id
-VITE_CANISTER_ID_GOVERNANCE=your_canister_id
-VITE_CANISTER_ID_STAKING=your_canister_id
-VITE_CANISTER_ID_TREASURY=your_canister_id
-VITE_CANISTER_ID_PROPOSALS=your_canister_id
-```
-=======
-DFX_NETWORK=local
-VITE_CANISTER_ID_DAO_BACKEND=your_canister_id
-VITE_CANISTER_ID_GOVERNANCE=your_canister_id
-VITE_CANISTER_ID_STAKING=your_canister_id
-VITE_CANISTER_ID_TREASURY=your_canister_id
-VITE_CANISTER_ID_PROPOSALS=your_canister_id
-VITE_CANISTER_ID_INTERNET_IDENTITY=your_canister_id
-```
->>>>>>> e81f742d
-
-### DFX Configuration
-
-The `dfx.json` file is pre-configured with:
-- 5 backend canisters (dao_backend, governance, staking, treasury, proposals)
-- Frontend asset canister with workspace support
-- Internet Identity integration
-
-### Frontend Configuration
-
-Key configuration files:
-- `vite.config.js`: Build tool configuration
-- `tailwind.config.js`: Styling framework setup
-- `postcss.config.js`: CSS processing
-- `tsconfig.json`: TypeScript configuration
-
-## 🛠️ Development Workflow
-
-### Backend Development
-
-1. **Modify Motoko files** in `src/dao_backend/`
-2. **Deploy changes:**
-   ```bash
-   dfx deploy dao_backend
-   ```
-3. **Generate new declarations:**
-   ```bash
-   dfx generate
-   ```
-
-### Frontend Development
-
-1. **Start development server:**
-   ```bash
-   cd src/dao_frontend
-   npm run dev
-   ```
-2. **Access live reload** at `http://localhost:3000`
-3. **Build for production:**
-   ```bash
-   npm run build
-   ```
-
-### Testing
-
-```bash
-# Run all tests
-npm test
-
-# Run frontend tests only
-cd src/dao_frontend && npm test
-
-# Run backend tests
-dfx test
-```
-
-## 🔐 Security Features
-
-- **Internet Identity**: Passwordless authentication with biometric support
-- **Canister Security**: Role-based access control and permission management
-- **Secure Storage**: Encrypted user data and private key management
-- **Multi-signature**: Treasury operations require multiple approvals
-- **Audit Trail**: Complete transaction and governance history
-
-## 📚 Key Technologies
-
-### Backend Stack
-- **Motoko**: Smart contract programming language
-- **Internet Computer**: Blockchain platform and runtime
-- **Candid**: Interface description language
-
-### Frontend Stack
-- **React 18**: User interface library with hooks
-- **Vite**: Fast build tool and development server
-- **TailwindCSS**: Utility-first CSS framework
-- **Framer Motion**: Animation and gesture library
-- **Lucide React**: Modern icon library
-
-### Development Tools
-- **DFX**: Internet Computer development framework
-- **TypeScript**: Type-safe JavaScript development
-- **ESLint**: Code linting and formatting
-- **PostCSS**: CSS processing and optimization
-
-## 🚀 Deployment
-
-### Local Deployment
-```bash
-dfx start --background
-dfx deploy
-```
-
-### IC Mainnet Deployment
-```bash
-dfx deploy --network ic --with-cycles 1000000000000
-```
-
-### Frontend Hosting
-The frontend can be deployed to:
-- IC Asset Canister (recommended)
-- Vercel, Netlify, or similar platforms
-- Custom web servers
-
-## 🤝 Contributing
-
-1. Fork the repository
-2. Create a feature branch: `git checkout -b feature/new-feature`
-3. Commit changes: `git commit -am 'Add new feature'`
-4. Push to the branch: `git push origin feature/new-feature`
-5. Submit a Pull Request
-
-## 📖 Documentation
-
-### Internet Computer Resources
-- [IC Developer Portal](https://internetcomputer.org/docs/current/developer-docs/setup/deploy-locally)
-- [Motoko Programming Language Guide](https://internetcomputer.org/docs/current/motoko/main/motoko)
-- [Internet Identity Documentation](https://internetcomputer.org/docs/current/tokenomics/identity-auth/what-is-ic-identity)
-
-### Framework Documentation
-- [React Documentation](https://reactjs.org/docs/getting-started.html)
-- [Vite Documentation](https://vitejs.dev/guide/)
-- [TailwindCSS Documentation](https://tailwindcss.com/docs)
-
-## 🐛 Troubleshooting
-
-### Common Issues
-
-1. **DFX Start Fails**
-   ```bash
-   dfx stop
-   dfx start --clean --background
-   ```
-
-2. **Canister Build Errors**
-   ```bash
-   dfx canister delete --all
-   dfx deploy
-   ```
-
-3. **Frontend Build Issues**
-   ```bash
-   cd src/dao_frontend
-   rm -rf node_modules package-lock.json
-   npm install
-   ```
-
-4. **Authentication Problems**
-   - Clear browser cache and cookies
-   - Try incognito/private browsing mode
-   - Check Internet Identity service status
-
-## � License
-
-This project is licensed under the MIT License - see the [LICENSE](LICENSE) file for details.
-
-## 🙏 Acknowledgments
-
-- DFINITY Foundation for the Internet Computer
-- React and Vite communities
-- TailwindCSS team
-- All contributors and supporters
-
----
-
-Built with ❤️ on the Internet Computer
-
-
-hi
-
+
+# DAO Launcher Kit 🚀
+
+[![Internet Computer](https://img.shields.io/badge/Internet%20Computer-Protocol-29ABE2?style=flat-square)](https://internetcomputer.org/)
+[![Motoko](https://img.shields.io/badge/Backend-Motoko-8A2BE2?style=flat-square)](https://github.com/dfinity/motoko)
+[![React](https://img.shields.io/badge/Frontend-React%2018-61DAFB?style=flat-square)](https://reactjs.org/)
+[![Vite](https://img.shields.io/badge/Build%20Tool-Vite-646CFF?style=flat-square)](https://vitejs.dev/)
+[![TailwindCSS](https://img.shields.io/badge/Styling-TailwindCSS-38B2AC?style=flat-square)](https://tailwindcss.com/)
+
+A modular DAO (Decentralized Autonomous Organization) creation and management platform built on the Internet Computer blockchain. Launch your own DAO with customizable governance, staking, and treasury management systems.
+
+## 🌟 Features
+
+### Core Components
+- **🏛️ Governance System**: Create and vote on proposals with configurable parameters
+- **💰 Treasury Management**: Multi-signature control over DAO funds
+- **� Staking Mechanism**: Token staking with flexible periods and rewards
+- **📊 Proposal Framework**: Advanced proposal lifecycle management
+- **� Internet Identity**: Secure authentication and authorization
+
+### User Experience
+- **🎨 Modern UI**: Clean, responsive design with TailwindCSS
+- **⚡ Real-time Updates**: Instant feedback on transactions and votes
+- **📱 Mobile-First**: Optimized for both mobile and desktop
+- **🌐 Cross-Platform**: Works on any modern browser
+
+## 🏗️ Architecture
+
+### Backend Structure
+```
+src/dao_backend/
+├── main.mo                # Main DAO coordinator
+├── governance/            # Voting system
+├── staking/              # Token staking
+├── treasury/             # Fund management
+├── proposals/            # Proposal handling
+└── shared/              # Common types
+```
+
+### Frontend Structure
+```
+src/dao_frontend/
+├── src/
+│   ├── components/      # UI components
+│   ├── context/         # React contexts
+│   ├── hooks/          # Custom hooks
+│   └── declarations/    # Canister interfaces
+└── public/             # Static assets
+```
+└── package.json         # Dependencies and scripts
+```
+
+## 🚀 Quick Start
+
+### Prerequisites
+- Node.js ≥ 16.0.0
+- DFX (Internet Computer SDK)
+- Git
+
+### Installation
+
+1. Clone the repository:
+   ```bash
+   git clone https://github.com/tojo04/DAO_launcher_kit.git
+   cd DAO_launcher_kit
+   ```
+
+2. Install dependencies:
+   ```bash
+   npm install
+   cd src/dao_frontend && npm install
+   ```
+
+3. Start local Internet Computer replica:
+   ```bash
+   dfx start --clean --background
+   ```
+
+4. Deploy the canisters:
+   ```bash
+   dfx deploy
+   ```
+
+5. Start the frontend:
+   ```bash
+   cd src/dao_frontend && npm run dev
+   ```
+
+### Development Setup
+
+1. **Start the local Internet Computer replica:**
+   ```bash
+   dfx start --background --clean
+   ```
+
+2. **Deploy the canisters:**
+   ```bash
+   dfx deploy
+   ```
+
+3. **Start the frontend development server:**
+   ```bash
+   npm start
+   ```
+
+4. **Access the application:**
+   - Frontend: `http://localhost:3000`
+   - Candid UI: `http://localhost:4943/?canisterId={canister_id}`
+
+### Alternative Development Commands
+
+```bash
+# Generate canister declarations
+dfx generate
+
+# Deploy specific canister
+dfx deploy dao_backend
+
+# Build frontend only
+npm run build
+
+# Run frontend in development mode
+cd src/dao_frontend && npm run dev
+
+# Format frontend code
+cd src/dao_frontend && npm run format
+```
+
+## � Development
+
+### Environment Setup
+
+Create a `.env` file in the frontend directory:
+```env
+VITE_CANISTER_ID_DAO_BACKEND=xxx
+VITE_CANISTER_ID_GOVERNANCE=xxx
+VITE_CANISTER_ID_STAKING=xxx
+VITE_CANISTER_ID_TREASURY=xxx
+VITE_CANISTER_ID_PROPOSALS=xxx
+```
+
+### Key Commands
+
+```bash
+# Development
+dfx start --clean --background  # Start local replica
+dfx deploy                      # Deploy all canisters
+dfx deploy dao_backend         # Deploy specific canister
+
+# Frontend
+npm run dev                    # Start development server
+npm run build                 # Build for production
+
+# Testing
+dfx test                      # Run backend tests
+npm test                      # Run frontend tests
+```
+
+## 🔒 Security Features
+
+- Principal-based authentication
+- Role-based access control
+- Multi-signature treasury operations
+- Secure upgrade patterns
+- Input validation and sanitization
+
+## 🔧 Configuration
+
+### Environment Variables
+
+Create a `.env` file in the root directory (you can copy `.env.example`):
+
+```env
+DFX_NETWORK=local
+VITE_CANISTER_ID_DAO_BACKEND=your_canister_id
+VITE_CANISTER_ID_GOVERNANCE=your_canister_id
+VITE_CANISTER_ID_STAKING=your_canister_id
+VITE_CANISTER_ID_TREASURY=your_canister_id
+VITE_CANISTER_ID_PROPOSALS=your_canister_id
+VITE_CANISTER_ID_INTERNET_IDENTITY=your_canister_id
+```
+
+### DFX Configuration
+
+The `dfx.json` file is pre-configured with:
+- 5 backend canisters (dao_backend, governance, staking, treasury, proposals)
+- Frontend asset canister with workspace support
+- Internet Identity integration
+
+### Frontend Configuration
+
+Key configuration files:
+- `vite.config.js`: Build tool configuration
+- `tailwind.config.js`: Styling framework setup
+- `postcss.config.js`: CSS processing
+- `tsconfig.json`: TypeScript configuration
+
+## 🛠️ Development Workflow
+
+### Backend Development
+
+1. **Modify Motoko files** in `src/dao_backend/`
+2. **Deploy changes:**
+   ```bash
+   dfx deploy dao_backend
+   ```
+3. **Generate new declarations:**
+   ```bash
+   dfx generate
+   ```
+
+### Frontend Development
+
+1. **Start development server:**
+   ```bash
+   cd src/dao_frontend
+   npm run dev
+   ```
+2. **Access live reload** at `http://localhost:3000`
+3. **Build for production:**
+   ```bash
+   npm run build
+   ```
+
+### Testing
+
+```bash
+# Run all tests
+npm test
+
+# Run frontend tests only
+cd src/dao_frontend && npm test
+
+# Run backend tests
+dfx test
+```
+
+## 🔐 Security Features
+
+- **Internet Identity**: Passwordless authentication with biometric support
+- **Canister Security**: Role-based access control and permission management
+- **Secure Storage**: Encrypted user data and private key management
+- **Multi-signature**: Treasury operations require multiple approvals
+- **Audit Trail**: Complete transaction and governance history
+
+## 📚 Key Technologies
+
+### Backend Stack
+- **Motoko**: Smart contract programming language
+- **Internet Computer**: Blockchain platform and runtime
+- **Candid**: Interface description language
+
+### Frontend Stack
+- **React 18**: User interface library with hooks
+- **Vite**: Fast build tool and development server
+- **TailwindCSS**: Utility-first CSS framework
+- **Framer Motion**: Animation and gesture library
+- **Lucide React**: Modern icon library
+
+### Development Tools
+- **DFX**: Internet Computer development framework
+- **TypeScript**: Type-safe JavaScript development
+- **ESLint**: Code linting and formatting
+- **PostCSS**: CSS processing and optimization
+
+## 🚀 Deployment
+
+### Local Deployment
+```bash
+dfx start --background
+dfx deploy
+```
+
+### IC Mainnet Deployment
+```bash
+dfx deploy --network ic --with-cycles 1000000000000
+```
+
+### Frontend Hosting
+The frontend can be deployed to:
+- IC Asset Canister (recommended)
+- Vercel, Netlify, or similar platforms
+- Custom web servers
+
+## 🤝 Contributing
+
+1. Fork the repository
+2. Create a feature branch: `git checkout -b feature/new-feature`
+3. Commit changes: `git commit -am 'Add new feature'`
+4. Push to the branch: `git push origin feature/new-feature`
+5. Submit a Pull Request
+
+## 📖 Documentation
+
+### Internet Computer Resources
+- [IC Developer Portal](https://internetcomputer.org/docs/current/developer-docs/setup/deploy-locally)
+- [Motoko Programming Language Guide](https://internetcomputer.org/docs/current/motoko/main/motoko)
+- [Internet Identity Documentation](https://internetcomputer.org/docs/current/tokenomics/identity-auth/what-is-ic-identity)
+
+### Framework Documentation
+- [React Documentation](https://reactjs.org/docs/getting-started.html)
+- [Vite Documentation](https://vitejs.dev/guide/)
+- [TailwindCSS Documentation](https://tailwindcss.com/docs)
+
+## 🐛 Troubleshooting
+
+### Common Issues
+
+1. **DFX Start Fails**
+   ```bash
+   dfx stop
+   dfx start --clean --background
+   ```
+
+2. **Canister Build Errors**
+   ```bash
+   dfx canister delete --all
+   dfx deploy
+   ```
+
+3. **Frontend Build Issues**
+   ```bash
+   cd src/dao_frontend
+   rm -rf node_modules package-lock.json
+   npm install
+   ```
+
+4. **Authentication Problems**
+   - Clear browser cache and cookies
+   - Try incognito/private browsing mode
+   - Check Internet Identity service status
+
+## � License
+
+This project is licensed under the MIT License - see the [LICENSE](LICENSE) file for details.
+
+## 🙏 Acknowledgments
+
+- DFINITY Foundation for the Internet Computer
+- React and Vite communities
+- TailwindCSS team
+- All contributors and supporters
+
+---
+
+Built with ❤️ on the Internet Computer
+
+
+hi
+