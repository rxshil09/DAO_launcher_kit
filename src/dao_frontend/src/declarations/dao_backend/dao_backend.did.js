export const idlFactory = ({ IDL }) => {
  const Result = IDL.Variant({ ok: IDL.Null, err: IDL.Text });
  const ModuleFeature = IDL.Record({
    moduleId: IDL.Text,
    features: IDL.Vec(IDL.Text),
  });
  const DAOConfig = IDL.Record({
    category: IDL.Text,
    website: IDL.Text,
    selectedModules: IDL.Vec(IDL.Text),
    moduleFeatures: IDL.Vec(ModuleFeature),
    tokenName: IDL.Text,
    tokenSymbol: IDL.Text,
    totalSupply: IDL.Nat,
    initialPrice: IDL.Nat,
    votingPeriod: IDL.Nat,
    quorumThreshold: IDL.Nat,
    proposalThreshold: IDL.Nat,
    fundingGoal: IDL.Nat,
    fundingDuration: IDL.Nat,
    minInvestment: IDL.Nat,
    termsAccepted: IDL.Bool,
    kycRequired: IDL.Bool,
  });
  const DAOInfo = IDL.Record({
    name: IDL.Text,
    description: IDL.Text,
    totalMembers: IDL.Nat,
    initialized: IDL.Bool,
  });
  return IDL.Service({
    initialize: IDL.Func(
      [IDL.Text, IDL.Text, IDL.Vec(IDL.Principal)],
      [Result],
      []
    ),
    setCanisterReferences: IDL.Func(
      [IDL.Principal, IDL.Principal, IDL.Principal, IDL.Principal],
      [Result],
      []
    ),
    registerUser: IDL.Func([IDL.Text, IDL.Text], [Result], []),
<<<<<<< HEAD
    adminRegisterUser: IDL.Func([IDL.Principal, IDL.Text, IDL.Text], [Result], []),
=======
    setDAOConfig: IDL.Func([DAOConfig], [Result], []),
>>>>>>> 4cc23b00
    getDAOInfo: IDL.Func([], [DAOInfo], ['query']),
    getDAOConfig: IDL.Func([], [IDL.Opt(DAOConfig)], ['query']),
  });
};

export const init = ({ IDL }) => {
  return [];
};
<|MERGE_RESOLUTION|>--- conflicted
+++ resolved
@@ -40,13 +40,11 @@
       []
     ),
     registerUser: IDL.Func([IDL.Text, IDL.Text], [Result], []),
-<<<<<<< HEAD
+
     adminRegisterUser: IDL.Func([IDL.Principal, IDL.Text, IDL.Text], [Result], []),
-=======
+
     setDAOConfig: IDL.Func([DAOConfig], [Result], []),
->>>>>>> 4cc23b00
-    getDAOInfo: IDL.Func([], [DAOInfo], ['query']),
-    getDAOConfig: IDL.Func([], [IDL.Opt(DAOConfig)], ['query']),
+
   });
 };
 
