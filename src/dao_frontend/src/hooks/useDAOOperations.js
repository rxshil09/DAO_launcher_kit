--- conflicted
+++ resolved
@@ -1,156 +1,130 @@
-// Hook to interact with DAO canisters
-import { useState } from 'react';
-import { useActors } from '../context/ActorContext';
-import { useAuth } from '../context/AuthContext';
-import { Principal } from '@dfinity/principal';
-
-export const useDAOOperations = () => {
-    const actors = useActors();
-    const { principal } = useAuth();
-    const [loading, setLoading] = useState(false);
-    const [error, setError] = useState(null);
-
-    const launchDAO = async (daoConfig) => {
-        setLoading(true);
-        setError(null);
-        
-        try {
-            // Step 1: Initialize the DAO with basic info
-            const initialAdmins = daoConfig.teamMembers
-                .map(member => member.wallet)
-                .filter(wallet => wallet) // Remove empty wallets
-                .map(wallet => Principal.fromText(wallet)); // Convert to Principal
-            let creatorPrincipal = null;
-            // Add the creator as an admin if not already included
-            if (principal) {
-                try {
-                    creatorPrincipal = Principal.fromText(principal);
-                    const exists = initialAdmins.some(
-                        admin => admin.toText() === creatorPrincipal.toText()
-                    );
-                    if (!exists) {
-                        initialAdmins.push(creatorPrincipal);
-                    }
-                } catch (err) {
-                    console.warn('Failed to parse authenticated principal:', err);
-                }
-            }
-
-            // Initialize the DAO with basic info
-            const initResult = await actors.daoBackend.initialize(
-                daoConfig.daoName,
-                daoConfig.description,
-                initialAdmins
-            );
-
-            if ('err' in initResult) {
-                throw new Error(initResult.err);
-            }
-
-<<<<<<< HEAD
-            // Step 2: Set up required canister references
-            // Retrieve and validate canister IDs from environment variables
-            const getCanisterPrincipal = (key) => {
-                const id = import.meta.env[key];
-                if (!id || typeof id !== 'string' || id.trim() === '') {
-                    throw new Error(`Missing ${key}`);
-                }
-                try {
-                    return Principal.fromText(id);
-                } catch (err) {
-                    throw new Error(`Invalid canister ID for ${key}: ${err.message}`);
-                }
-            };
-
-            const governanceCanisterId = getCanisterPrincipal('VITE_GOVERNANCE_CANISTER_ID');
-            const stakingCanisterId = getCanisterPrincipal('VITE_STAKING_CANISTER_ID');
-            const treasuryCanisterId = getCanisterPrincipal('VITE_TREASURY_CANISTER_ID');
-            const proposalsCanisterId = getCanisterPrincipal('VITE_PROPOSALS_CANISTER_ID');
-
-            const canisterRefResult = await actors.daoBackend.setCanisterReferences(
-                governanceCanisterId,
-                stakingCanisterId,
-                treasuryCanisterId,
-                proposalsCanisterId
-            );
-=======
-            // Step 2: Set up required canister references
-            // Retrieve and validate canister IDs from environment variables
-            const getCanisterPrincipal = (key) => {
-                const id = import.meta.env[key];
-                if (!id || typeof id !== 'string' || id.trim() === '') {
-                    throw new Error(`Missing ${key}`);
-                }
-                try {
-                    return Principal.fromText(id);
-                } catch (err) {
-                    throw new Error(`Invalid canister ID for ${key}: ${err.message}`);
-                }
-            };
-
-            const governanceCanister = getCanisterPrincipal('VITE_GOVERNANCE_CANISTER_ID');
-            const stakingCanister = getCanisterPrincipal('VITE_STAKING_CANISTER_ID');
-            const treasuryCanister = getCanisterPrincipal('VITE_TREASURY_CANISTER_ID');
-            const proposalsCanister = getCanisterPrincipal('VITE_PROPOSALS_CANISTER_ID');
-
-            const canisterRefResult = await actors.daoBackend.setCanisterReferences(
-                governanceCanister,
-                stakingCanister,
-                treasuryCanister,
-                proposalsCanister
-            );
->>>>>>> 3abc4ff2
-
-            if ('err' in canisterRefResult) {
-                throw new Error(canisterRefResult.err);
-            }
-
-
-            // Step 3: Register initial users via admin method
-            if (creatorPrincipal) {
-                const registerCreator = await actors.daoBackend.adminRegisterUser(
-                    creatorPrincipal,
-                    "DAO Creator", // Default display name
-                    "DAO Creator and Administrator" // Default bio
-                );
-
-                if ('err' in registerCreator) {
-                    throw new Error(registerCreator.err);
-                }
-            }
-
-
-            // Optional: Register other team members
-            for (const member of daoConfig.teamMembers) {
-                if (member.wallet) {
-                    try {
-
-                        const memberPrincipal = Principal.fromText(member.wallet);
-                        await actors.daoBackend.adminRegisterUser(
-                            memberPrincipal,
-
-                        // Use principal.toString() as wallet address might be already a Principal
-                        const memberPrincipal = Principal.fromText(member.wallet);
-                        await actors.daoBackend.registerUser(
-
-
-
-            // Step 4: Return the DAO info
-            const daoInfo = await actors.daoBackend.getDAOInfo();
-            return daoInfo;
-
-
-        } catch (err) {
-            setError(err.message);
-            throw err;
-        } finally {
-            setLoading(false);
-        }
-    };
-
-    return {
-        launchDAO,
-        loading,
-        error
-    };
-};
+// Hook to interact with DAO canisters
+import { useState } from 'react';
+import { useActors } from '../context/ActorContext';
+import { useAuth } from '../context/AuthContext';
+import { Principal } from '@dfinity/principal';
+
+export const useDAOOperations = () => {
+    const actors = useActors();
+    const { principal } = useAuth();
+    const [loading, setLoading] = useState(false);
+    const [error, setError] = useState(null);
+
+    const launchDAO = async (daoConfig) => {
+        setLoading(true);
+        setError(null);
+        
+        try {
+            // Step 1: Initialize the DAO with basic info
+            const initialAdmins = daoConfig.teamMembers
+                .map(member => member.wallet)
+                .filter(wallet => wallet) // Remove empty wallets
+                .map(wallet => Principal.fromText(wallet)); // Convert to Principal
+            let creatorPrincipal = null;
+            // Add the creator as an admin if not already included
+            if (principal) {
+                try {
+                    creatorPrincipal = Principal.fromText(principal);
+                    const exists = initialAdmins.some(
+                        admin => admin.toText() === creatorPrincipal.toText()
+                    );
+                    if (!exists) {
+                        initialAdmins.push(creatorPrincipal);
+                    }
+                } catch (err) {
+                    console.warn('Failed to parse authenticated principal:', err);
+                }
+            }
+
+            // Initialize the DAO with basic info
+            const initResult = await actors.daoBackend.initialize(
+                daoConfig.daoName,
+                daoConfig.description,
+                initialAdmins
+            );
+
+            if ('err' in initResult) {
+                throw new Error(initResult.err);
+            }
+
+
+            // Step 2: Set up required canister references
+            // Retrieve and validate canister IDs from environment variables
+            const getCanisterPrincipal = (key) => {
+                const id = import.meta.env[key];
+                if (!id || typeof id !== 'string' || id.trim() === '') {
+                    throw new Error(`Missing ${key}`);
+                }
+                try {
+                    return Principal.fromText(id);
+                } catch (err) {
+                    throw new Error(`Invalid canister ID for ${key}: ${err.message}`);
+                }
+            };
+
+            const governanceCanisterId = getCanisterPrincipal('VITE_GOVERNANCE_CANISTER_ID');
+            const stakingCanisterId = getCanisterPrincipal('VITE_STAKING_CANISTER_ID');
+            const treasuryCanisterId = getCanisterPrincipal('VITE_TREASURY_CANISTER_ID');
+            const proposalsCanisterId = getCanisterPrincipal('VITE_PROPOSALS_CANISTER_ID');
+
+            const canisterRefResult = await actors.daoBackend.setCanisterReferences(
+                governanceCanisterId,
+                stakingCanisterId,
+                treasuryCanisterId,
+                proposalsCanisterId
+            );
+
+
+            if ('err' in canisterRefResult) {
+                throw new Error(canisterRefResult.err);
+            }
+
+
+            // Step 3: Register initial users via admin method
+            if (creatorPrincipal) {
+                const registerCreator = await actors.daoBackend.adminRegisterUser(
+                    creatorPrincipal,
+                    "DAO Creator", // Default display name
+                    "DAO Creator and Administrator" // Default bio
+                );
+
+                if ('err' in registerCreator) {
+                    throw new Error(registerCreator.err);
+                }
+            }
+
+
+            // Optional: Register other team members
+            for (const member of daoConfig.teamMembers) {
+                if (member.wallet) {
+                    try {
+
+                        const memberPrincipal = Principal.fromText(member.wallet);
+                        await actors.daoBackend.adminRegisterUser(
+                            memberPrincipal,
+
+                        // Use principal.toString() as wallet address might be already a Principal
+                        const memberPrincipal = Principal.fromText(member.wallet);
+                        await actors.daoBackend.registerUser(
+
+
+
+            // Step 4: Return the DAO info
+            const daoInfo = await actors.daoBackend.getDAOInfo();
+            return daoInfo;
+
+
+        } catch (err) {
+            setError(err.message);
+            throw err;
+        } finally {
+            setLoading(false);
+        }
+    };
+
+    return {
+        launchDAO,
+        loading,
+        error
+    };
+};