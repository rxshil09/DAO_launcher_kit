import { useState } from 'react';
import { Principal } from '@dfinity/principal';
import { useActors } from '../context/ActorContext';

export const useAssets = () => {
  const actors = useActors();
  const [loading, setLoading] = useState(false);
  const [error, setError] = useState(null);

  const uploadAsset = async (file, isPublic = true, tags = []) => {
    setLoading(true);
    setError(null);
    try {
      const arrayBuffer = await file.arrayBuffer();
      const data = Array.from(new Uint8Array(arrayBuffer));
      const result = await actors.assets.uploadAsset(
        file.name,
        file.type,
        data,
        isPublic,
        tags
      );
      if (result.err) {
        throw new Error(result.err);
      }
      return result.ok;
    } catch (err) {
      setError(err.message);
      throw err;
    } finally {
      setLoading(false);
    }
  };

  const getAsset = async (assetId) => {
    setLoading(true);
    setError(null);
    try {
      const res = await actors.assets.getAsset(BigInt(assetId));
      if (res.err) {
        throw new Error(res.err);
      }
      return res.ok;
    } catch (err) {
      setError(err.message);
      throw err;
    } finally {
      setLoading(false);
    }
  };

  const getPublicAssets = async () => {
    setLoading(true);
    setError(null);
    try {
      return await actors.assets.getPublicAssets();
    } catch (err) {
      setError(err.message);
      throw err;
    } finally {
      setLoading(false);
    }
  };

  const searchAssetsByTag = async (tag) => {
    setLoading(true);
    setError(null);
    try {
      return await actors.assets.searchAssetsByTag(tag);
    } catch (err) {
      setError(err.message);
      throw err;
    } finally {
      setLoading(false);
    }
  };

  const deleteAsset = async (assetId) => {
    setLoading(true);
    setError(null);
    try {
      const res = await actors.assets.deleteAsset(BigInt(assetId));
      if (res.err) {
        throw new Error(res.err);
      }
      return res.ok;
    } catch (err) {
      setError(err.message);
      throw err;
    } finally {
      setLoading(false);
    }
  };

  const updateAssetMetadata = async (assetId, { name = null, isPublic = null, tags = null }) => {
    setLoading(true);
    setError(null);
    try {
      const res = await actors.assets.updateAssetMetadata(
        BigInt(assetId),
        name === null ? [] : [name],
        isPublic === null ? [] : [isPublic],
        tags === null ? [] : [tags]
      );
      if (res.err) {
        throw new Error(res.err);
      }
      return res.ok;
    } catch (err) {
      setError(err.message);
      throw err;
    } finally {
      setLoading(false);
    }
  };

  const getStorageStats = async () => {
    setLoading(true);
    setError(null);
    try {
      return await actors.assets.getStorageStats();
    } catch (err) {
      setError(err.message);
      throw err;
    } finally {
      setLoading(false);
    }
  };

  const getAuthorizedUploaders = async () => {
    setLoading(true);
    setError(null);
    try {
      const res = await actors.assets.getAuthorizedUploaders();
      return res.map((p) => p.toText());
    } catch (err) {
      setError(err.message);
      throw err;
    } finally {
      setLoading(false);
    }
  };

  const addAuthorizedUploader = async (principal) => {
    setLoading(true);
    setError(null);
    try {
      const res = await actors.assets.addAuthorizedUploader(
        Principal.fromText(principal)
      );
      if (res.err) {
        throw new Error(res.err);
      }
      return res.ok;
    } catch (err) {
      setError(err.message);
      throw err;
    } finally {
      setLoading(false);
    }
  };

  const removeAuthorizedUploader = async (principal) => {
    setLoading(true);
    setError(null);
    try {
      const res = await actors.assets.removeAuthorizedUploader(
        Principal.fromText(principal)
      );
      if (res.err) {
        throw new Error(res.err);
      }
      return res.ok;
    } catch (err) {
      setError(err.message);
      throw err;
    } finally {
      setLoading(false);
    }
  };

  const updateStorageLimits = async (
    maxFileSizeNew = null,
    maxTotalStorageNew = null
  ) => {
    setLoading(true);
    setError(null);
    try {
      const res = await actors.assets.updateStorageLimits(
        maxFileSizeNew === null ? [] : [BigInt(maxFileSizeNew)],
        maxTotalStorageNew === null ? [] : [BigInt(maxTotalStorageNew)]
      );
      if (res.err) {
        throw new Error(res.err);
      }
      return res.ok;
    } catch (err) {
      setError(err.message);
      throw err;
    } finally {
      setLoading(false);
    }
  };

  const getSupportedContentTypes = async () => {
    setLoading(true);
    setError(null);
    try {
      return await actors.assets.getSupportedContentTypes();
    } catch (err) {
      setError(err.message);
      throw err;
    } finally {
      setLoading(false);
    }
  };

  const getAssetByName = async (name) => {
    setLoading(true);
    setError(null);
    try {
      return await actors.assets.getAssetByName(name);
    } catch (err) {
      setError(err.message);
      throw err;
    } finally {
      setLoading(false);
    }
  };

  const batchUploadAssets = async (files) => {
    setLoading(true);
    setError(null);
    try {
      const formatted = await Promise.all(
        files.map(async ({ file, isPublic = true, tags = [] }) => {
          const arrayBuffer = await file.arrayBuffer();
          const data = Array.from(new Uint8Array(arrayBuffer));
          return [file.name, file.type, data, isPublic, tags];
        })
      );
      return await actors.assets.batchUploadAssets(formatted);
    } catch (err) {
      setError(err.message);
      throw err;
    } finally {
      setLoading(false);
    }
  };

  const getHealth = async () => {
    setLoading(true);
    setError(null);
    try {
      return await actors.assets.health();
    } catch (err) {
      setError(err.message);
      throw err;
    } finally {
      setLoading(false);
    }
  };

<<<<<<< HEAD
  return {
    uploadAsset,
    getAsset,
    getPublicAssets,
=======
  return {
    uploadAsset,
    getAsset,
    getAssetMetadata,
    getPublicAssets,
    getUserAssets,
>>>>>>> c126348e
    searchAssetsByTag,
    deleteAsset,
    updateAssetMetadata,
    getStorageStats,
<<<<<<< HEAD
    loading,
    error,
  };
};
=======
    getAuthorizedUploaders,
    addAuthorizedUploader,
    removeAuthorizedUploader,
    updateStorageLimits,
    getSupportedContentTypes,
    getAssetByName,
    batchUploadAssets,
    getHealth,
    loading,
    error,
  };
};
>>>>>>> c126348e
<|MERGE_RESOLUTION|>--- conflicted
+++ resolved
@@ -1,299 +1,290 @@
-import { useState } from 'react';
-import { Principal } from '@dfinity/principal';
-import { useActors } from '../context/ActorContext';
-
-export const useAssets = () => {
-  const actors = useActors();
-  const [loading, setLoading] = useState(false);
-  const [error, setError] = useState(null);
-
-  const uploadAsset = async (file, isPublic = true, tags = []) => {
-    setLoading(true);
-    setError(null);
-    try {
-      const arrayBuffer = await file.arrayBuffer();
-      const data = Array.from(new Uint8Array(arrayBuffer));
-      const result = await actors.assets.uploadAsset(
-        file.name,
-        file.type,
-        data,
-        isPublic,
-        tags
-      );
-      if (result.err) {
-        throw new Error(result.err);
-      }
-      return result.ok;
-    } catch (err) {
-      setError(err.message);
-      throw err;
-    } finally {
-      setLoading(false);
-    }
-  };
-
-  const getAsset = async (assetId) => {
-    setLoading(true);
-    setError(null);
-    try {
-      const res = await actors.assets.getAsset(BigInt(assetId));
-      if (res.err) {
-        throw new Error(res.err);
-      }
-      return res.ok;
-    } catch (err) {
-      setError(err.message);
-      throw err;
-    } finally {
-      setLoading(false);
-    }
-  };
-
-  const getPublicAssets = async () => {
-    setLoading(true);
-    setError(null);
-    try {
-      return await actors.assets.getPublicAssets();
-    } catch (err) {
-      setError(err.message);
-      throw err;
-    } finally {
-      setLoading(false);
-    }
-  };
-
-  const searchAssetsByTag = async (tag) => {
-    setLoading(true);
-    setError(null);
-    try {
-      return await actors.assets.searchAssetsByTag(tag);
-    } catch (err) {
-      setError(err.message);
-      throw err;
-    } finally {
-      setLoading(false);
-    }
-  };
-
-  const deleteAsset = async (assetId) => {
-    setLoading(true);
-    setError(null);
-    try {
-      const res = await actors.assets.deleteAsset(BigInt(assetId));
-      if (res.err) {
-        throw new Error(res.err);
-      }
-      return res.ok;
-    } catch (err) {
-      setError(err.message);
-      throw err;
-    } finally {
-      setLoading(false);
-    }
-  };
-
-  const updateAssetMetadata = async (assetId, { name = null, isPublic = null, tags = null }) => {
-    setLoading(true);
-    setError(null);
-    try {
-      const res = await actors.assets.updateAssetMetadata(
-        BigInt(assetId),
-        name === null ? [] : [name],
-        isPublic === null ? [] : [isPublic],
-        tags === null ? [] : [tags]
-      );
-      if (res.err) {
-        throw new Error(res.err);
-      }
-      return res.ok;
-    } catch (err) {
-      setError(err.message);
-      throw err;
-    } finally {
-      setLoading(false);
-    }
-  };
-
-  const getStorageStats = async () => {
-    setLoading(true);
-    setError(null);
-    try {
-      return await actors.assets.getStorageStats();
-    } catch (err) {
-      setError(err.message);
-      throw err;
-    } finally {
-      setLoading(false);
-    }
-  };
-
-  const getAuthorizedUploaders = async () => {
-    setLoading(true);
-    setError(null);
-    try {
-      const res = await actors.assets.getAuthorizedUploaders();
-      return res.map((p) => p.toText());
-    } catch (err) {
-      setError(err.message);
-      throw err;
-    } finally {
-      setLoading(false);
-    }
-  };
-
-  const addAuthorizedUploader = async (principal) => {
-    setLoading(true);
-    setError(null);
-    try {
-      const res = await actors.assets.addAuthorizedUploader(
-        Principal.fromText(principal)
-      );
-      if (res.err) {
-        throw new Error(res.err);
-      }
-      return res.ok;
-    } catch (err) {
-      setError(err.message);
-      throw err;
-    } finally {
-      setLoading(false);
-    }
-  };
-
-  const removeAuthorizedUploader = async (principal) => {
-    setLoading(true);
-    setError(null);
-    try {
-      const res = await actors.assets.removeAuthorizedUploader(
-        Principal.fromText(principal)
-      );
-      if (res.err) {
-        throw new Error(res.err);
-      }
-      return res.ok;
-    } catch (err) {
-      setError(err.message);
-      throw err;
-    } finally {
-      setLoading(false);
-    }
-  };
-
-  const updateStorageLimits = async (
-    maxFileSizeNew = null,
-    maxTotalStorageNew = null
-  ) => {
-    setLoading(true);
-    setError(null);
-    try {
-      const res = await actors.assets.updateStorageLimits(
-        maxFileSizeNew === null ? [] : [BigInt(maxFileSizeNew)],
-        maxTotalStorageNew === null ? [] : [BigInt(maxTotalStorageNew)]
-      );
-      if (res.err) {
-        throw new Error(res.err);
-      }
-      return res.ok;
-    } catch (err) {
-      setError(err.message);
-      throw err;
-    } finally {
-      setLoading(false);
-    }
-  };
-
-  const getSupportedContentTypes = async () => {
-    setLoading(true);
-    setError(null);
-    try {
-      return await actors.assets.getSupportedContentTypes();
-    } catch (err) {
-      setError(err.message);
-      throw err;
-    } finally {
-      setLoading(false);
-    }
-  };
-
-  const getAssetByName = async (name) => {
-    setLoading(true);
-    setError(null);
-    try {
-      return await actors.assets.getAssetByName(name);
-    } catch (err) {
-      setError(err.message);
-      throw err;
-    } finally {
-      setLoading(false);
-    }
-  };
-
-  const batchUploadAssets = async (files) => {
-    setLoading(true);
-    setError(null);
-    try {
-      const formatted = await Promise.all(
-        files.map(async ({ file, isPublic = true, tags = [] }) => {
-          const arrayBuffer = await file.arrayBuffer();
-          const data = Array.from(new Uint8Array(arrayBuffer));
-          return [file.name, file.type, data, isPublic, tags];
-        })
-      );
-      return await actors.assets.batchUploadAssets(formatted);
-    } catch (err) {
-      setError(err.message);
-      throw err;
-    } finally {
-      setLoading(false);
-    }
-  };
-
-  const getHealth = async () => {
-    setLoading(true);
-    setError(null);
-    try {
-      return await actors.assets.health();
-    } catch (err) {
-      setError(err.message);
-      throw err;
-    } finally {
-      setLoading(false);
-    }
-  };
-
-<<<<<<< HEAD
-  return {
-    uploadAsset,
-    getAsset,
-    getPublicAssets,
-=======
-  return {
-    uploadAsset,
-    getAsset,
-    getAssetMetadata,
-    getPublicAssets,
-    getUserAssets,
->>>>>>> c126348e
-    searchAssetsByTag,
-    deleteAsset,
-    updateAssetMetadata,
-    getStorageStats,
-<<<<<<< HEAD
-    loading,
-    error,
-  };
-};
-=======
-    getAuthorizedUploaders,
-    addAuthorizedUploader,
-    removeAuthorizedUploader,
-    updateStorageLimits,
-    getSupportedContentTypes,
-    getAssetByName,
-    batchUploadAssets,
-    getHealth,
-    loading,
-    error,
-  };
-};
->>>>>>> c126348e
+import { useState } from 'react';
+import { Principal } from '@dfinity/principal';
+import { useActors } from '../context/ActorContext';
+
+export const useAssets = () => {
+  const actors = useActors();
+  const [loading, setLoading] = useState(false);
+  const [error, setError] = useState(null);
+
+  const uploadAsset = async (file, isPublic = true, tags = []) => {
+    setLoading(true);
+    setError(null);
+    try {
+      const arrayBuffer = await file.arrayBuffer();
+      const data = Array.from(new Uint8Array(arrayBuffer));
+      const result = await actors.assets.uploadAsset(
+        file.name,
+        file.type,
+        data,
+        isPublic,
+        tags
+      );
+      if (result.err) {
+        throw new Error(result.err);
+      }
+      return result.ok;
+    } catch (err) {
+      setError(err.message);
+      throw err;
+    } finally {
+      setLoading(false);
+    }
+  };
+
+  const getAsset = async (assetId) => {
+    setLoading(true);
+    setError(null);
+    try {
+      const res = await actors.assets.getAsset(BigInt(assetId));
+      if (res.err) {
+        throw new Error(res.err);
+      }
+      return res.ok;
+    } catch (err) {
+      setError(err.message);
+      throw err;
+    } finally {
+      setLoading(false);
+    }
+  };
+
+  const getPublicAssets = async () => {
+    setLoading(true);
+    setError(null);
+    try {
+      return await actors.assets.getPublicAssets();
+    } catch (err) {
+      setError(err.message);
+      throw err;
+    } finally {
+      setLoading(false);
+    }
+  };
+
+  const searchAssetsByTag = async (tag) => {
+    setLoading(true);
+    setError(null);
+    try {
+      return await actors.assets.searchAssetsByTag(tag);
+    } catch (err) {
+      setError(err.message);
+      throw err;
+    } finally {
+      setLoading(false);
+    }
+  };
+
+  const deleteAsset = async (assetId) => {
+    setLoading(true);
+    setError(null);
+    try {
+      const res = await actors.assets.deleteAsset(BigInt(assetId));
+      if (res.err) {
+        throw new Error(res.err);
+      }
+      return res.ok;
+    } catch (err) {
+      setError(err.message);
+      throw err;
+    } finally {
+      setLoading(false);
+    }
+  };
+
+  const updateAssetMetadata = async (assetId, { name = null, isPublic = null, tags = null }) => {
+    setLoading(true);
+    setError(null);
+    try {
+      const res = await actors.assets.updateAssetMetadata(
+        BigInt(assetId),
+        name === null ? [] : [name],
+        isPublic === null ? [] : [isPublic],
+        tags === null ? [] : [tags]
+      );
+      if (res.err) {
+        throw new Error(res.err);
+      }
+      return res.ok;
+    } catch (err) {
+      setError(err.message);
+      throw err;
+    } finally {
+      setLoading(false);
+    }
+  };
+
+  const getStorageStats = async () => {
+    setLoading(true);
+    setError(null);
+    try {
+      return await actors.assets.getStorageStats();
+    } catch (err) {
+      setError(err.message);
+      throw err;
+    } finally {
+      setLoading(false);
+    }
+  };
+
+  const getAuthorizedUploaders = async () => {
+    setLoading(true);
+    setError(null);
+    try {
+      const res = await actors.assets.getAuthorizedUploaders();
+      return res.map((p) => p.toText());
+    } catch (err) {
+      setError(err.message);
+      throw err;
+    } finally {
+      setLoading(false);
+    }
+  };
+
+  const addAuthorizedUploader = async (principal) => {
+    setLoading(true);
+    setError(null);
+    try {
+      const res = await actors.assets.addAuthorizedUploader(
+        Principal.fromText(principal)
+      );
+      if (res.err) {
+        throw new Error(res.err);
+      }
+      return res.ok;
+    } catch (err) {
+      setError(err.message);
+      throw err;
+    } finally {
+      setLoading(false);
+    }
+  };
+
+  const removeAuthorizedUploader = async (principal) => {
+    setLoading(true);
+    setError(null);
+    try {
+      const res = await actors.assets.removeAuthorizedUploader(
+        Principal.fromText(principal)
+      );
+      if (res.err) {
+        throw new Error(res.err);
+      }
+      return res.ok;
+    } catch (err) {
+      setError(err.message);
+      throw err;
+    } finally {
+      setLoading(false);
+    }
+  };
+
+  const updateStorageLimits = async (
+    maxFileSizeNew = null,
+    maxTotalStorageNew = null
+  ) => {
+    setLoading(true);
+    setError(null);
+    try {
+      const res = await actors.assets.updateStorageLimits(
+        maxFileSizeNew === null ? [] : [BigInt(maxFileSizeNew)],
+        maxTotalStorageNew === null ? [] : [BigInt(maxTotalStorageNew)]
+      );
+      if (res.err) {
+        throw new Error(res.err);
+      }
+      return res.ok;
+    } catch (err) {
+      setError(err.message);
+      throw err;
+    } finally {
+      setLoading(false);
+    }
+  };
+
+  const getSupportedContentTypes = async () => {
+    setLoading(true);
+    setError(null);
+    try {
+      return await actors.assets.getSupportedContentTypes();
+    } catch (err) {
+      setError(err.message);
+      throw err;
+    } finally {
+      setLoading(false);
+    }
+  };
+
+  const getAssetByName = async (name) => {
+    setLoading(true);
+    setError(null);
+    try {
+      return await actors.assets.getAssetByName(name);
+    } catch (err) {
+      setError(err.message);
+      throw err;
+    } finally {
+      setLoading(false);
+    }
+  };
+
+  const batchUploadAssets = async (files) => {
+    setLoading(true);
+    setError(null);
+    try {
+      const formatted = await Promise.all(
+        files.map(async ({ file, isPublic = true, tags = [] }) => {
+          const arrayBuffer = await file.arrayBuffer();
+          const data = Array.from(new Uint8Array(arrayBuffer));
+          return [file.name, file.type, data, isPublic, tags];
+        })
+      );
+      return await actors.assets.batchUploadAssets(formatted);
+    } catch (err) {
+      setError(err.message);
+      throw err;
+    } finally {
+      setLoading(false);
+    }
+  };
+
+  const getHealth = async () => {
+    setLoading(true);
+    setError(null);
+    try {
+      return await actors.assets.health();
+    } catch (err) {
+      setError(err.message);
+      throw err;
+    } finally {
+      setLoading(false);
+    }
+  };
+
+icAssets,
+
+  return {
+    uploadAsset,
+    getAsset,
+    getAssetMetadata,
+    getPublicAssets,
+    getUserAssets,
+
+    searchAssetsByTag,
+    deleteAsset,
+    updateAssetMetadata,
+    getStorageStats,
+
+    getAuthorizedUploaders,
+    addAuthorizedUploader,
+    removeAuthorizedUploader,
+    updateStorageLimits,
+    getSupportedContentTypes,
+    getAssetByName,
+    batchUploadAssets,
+    getHealth,
+    loading,
+    error,
+  };
+};
+