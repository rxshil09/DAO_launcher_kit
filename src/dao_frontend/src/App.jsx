import React, { useEffect } from 'react';
import { BrowserRouter as Router, Routes, Route } from 'react-router-dom';
import LandingPage from './components/LandingPage';
import Dashboard from './components/Dashboard';
import SignIn from './components/SignIn';
import LaunchDAO from './components/LaunchDAO';
import Settings from './components/Settings';
import Proposals from './components/Proposals';
import Staking from './components/Staking';
import Treasury from './components/Treasury';
import Governance from './components/Governance';
import DAOStatus from './components/DAOStatus';
import Navbar from './components/Navbar';
import Assets from './components/Assets';
import { useAuth } from './context/AuthContext';
import { useActors } from './context/ActorContext';
import './app.css';

function App() {
  const { isAuthenticated, principal, userSettings } = useAuth();
  const actors = useActors();

  useEffect(() => {
    const registerProfile = async () => {
      if (isAuthenticated && actors && principal) {
        try {
          const result = await actors.daoBackend.registerUser(
            userSettings.displayName,
            ''
          );
          if ('err' in result && result.err !== 'User already registered') {
            console.error('Failed to register user:', result.err);
          }
        } catch (error) {
          console.error('Failed to register user:', error);
        }
      }
    };

    registerProfile();
  }, [isAuthenticated, actors, principal, userSettings.displayName]);

  return (
<<<<<<< HEAD
    <AuthProvider>
      <Router>
        <div className="App">
          <Navbar />
          <Routes>
            <Route path="/" element={<LandingPage />} />
            <Route path="/dashboard" element={<Dashboard />} />
            <Route path="/status" element={<DAOStatus />} />
            <Route path="/signin" element={<SignIn />} />
            <Route path="/launch" element={<LaunchDAO />} />
            <Route path="/settings" element={<Settings />} />
            <Route path="/proposals" element={<Proposals />} />
            <Route path="/staking" element={<Staking />} />
            <Route path="/treasury" element={<Treasury />} />
            <Route path="/governance" element={<Governance />} />
            <Route path="/assets" element={<Assets />} />
          </Routes>
        </div>
      </Router>
    </AuthProvider>
=======
    <Router>
      <div className="App">
        <Navbar />
        <Routes>
          <Route path="/" element={<LandingPage />} />
          <Route path="/dashboard" element={<Dashboard />} />
          <Route path="/signin" element={<SignIn />} />
          <Route path="/launch" element={<LaunchDAO />} />
          <Route path="/settings" element={<Settings />} />
          <Route path="/proposals" element={<Proposals />} />
          <Route path="/staking" element={<Staking />} />
          <Route path="/treasury" element={<Treasury />} />
          <Route path="/governance" element={<Governance />} />
          <Route path="/assets" element={<Assets />} />
        </Routes>
      </div>
    </Router>
>>>>>>> 927190a7
  );
}

export default App;<|MERGE_RESOLUTION|>--- conflicted
+++ resolved
@@ -41,7 +41,7 @@
   }, [isAuthenticated, actors, principal, userSettings.displayName]);
 
   return (
-<<<<<<< HEAD
+
     <AuthProvider>
       <Router>
         <div className="App">
@@ -62,25 +62,7 @@
         </div>
       </Router>
     </AuthProvider>
-=======
-    <Router>
-      <div className="App">
-        <Navbar />
-        <Routes>
-          <Route path="/" element={<LandingPage />} />
-          <Route path="/dashboard" element={<Dashboard />} />
-          <Route path="/signin" element={<SignIn />} />
-          <Route path="/launch" element={<LaunchDAO />} />
-          <Route path="/settings" element={<Settings />} />
-          <Route path="/proposals" element={<Proposals />} />
-          <Route path="/staking" element={<Staking />} />
-          <Route path="/treasury" element={<Treasury />} />
-          <Route path="/governance" element={<Governance />} />
-          <Route path="/assets" element={<Assets />} />
-        </Routes>
-      </div>
-    </Router>
->>>>>>> 927190a7
+
   );
 }
 
