import React, { useEffect, useState } from 'react';
import { useProposals } from '../hooks/useProposals';

const Proposals = () => {
  const {
    createProposal,
    vote,
    getAllProposals,
    getProposalsByCategory,
    getProposalTemplates,
    loading,
    error,
  } = useProposals();
  const [title, setTitle] = useState('');
  const [description, setDescription] = useState('');
  const [category, setCategory] = useState('');
  const [votingPeriod, setVotingPeriod] = useState('');

  const [proposalId, setProposalId] = useState('');
  const [choice, setChoice] = useState('inFavor');
  const [reason, setReason] = useState('');
  const [proposals, setProposals] = useState([]);
  const [categoryFilter, setCategoryFilter] = useState('');
  const [templates, setTemplates] = useState([]);

  useEffect(() => {
    loadProposals();
    loadTemplates();
  }, []);

  const loadProposals = async () => {
    const all = await getAllProposals();
    setProposals(all);
  };

  const loadTemplates = async () => {
    const tpls = await getProposalTemplates();
    setTemplates(tpls);
  };

  const handleCreate = async (e) => {
    e.preventDefault();
<<<<<<< HEAD
    await createProposal(title, description, category, votingPeriod);
    setTitle('');
    setDescription('');
    setCategory('');
    setVotingPeriod('');
    loadProposals();
=======
    try {
      const id = await createProposal(title, description, category, votingPeriod);
      console.log('Created proposal:', id);
      setTitle('');
      setDescription('');
      setCategory('');
      setVotingPeriod('');
    } catch (err) {
      console.error(err);
    }
>>>>>>> 641aa622
  };

  const handleVote = async (e) => {
    e.preventDefault();
    try {
      await vote(proposalId, choice, reason);
      console.log('Voted on proposal');
      setProposalId('');
      setReason('');
    } catch (err) {
      console.error(err);
    }
  };

  const handleFilter = async (e) => {
    const value = e.target.value;
    setCategoryFilter(value);
    if (value) {
      const filtered = await getProposalsByCategory(value);
      setProposals(filtered);
    } else {
      loadProposals();
    }
  };

  const handleCreateFromTemplate = async (template) => {
    await createProposal(
      template.name,
      template.template,
      template.category,
      votingPeriod
    );
    loadProposals();
  };

  return (
    <div className="p-4 space-y-8">
      <h1 className="text-2xl font-bold">Proposals</h1>
      {error && <p className="text-red-500">{error}</p>}

      <div className="space-y-2">
        <h2 className="text-xl font-semibold">Existing Proposals</h2>
        <input
          className="border p-2 w-full"
          placeholder="Filter by category"
          value={categoryFilter}
          onChange={handleFilter}
        />
        <ul className="space-y-2">
          {proposals.map((p) => (
            <li key={p.id.toString()} className="border p-2 rounded">
              <h3 className="font-semibold">{p.title}</h3>
              <p className="text-sm">{p.description}</p>
            </li>
          ))}
        </ul>
      </div>

      <div className="space-y-2">
        <h2 className="text-xl font-semibold">Create from Template</h2>
        <ul className="space-y-2">
          {templates.map((t) => (
            <li key={t.id.toString()} className="border p-2 rounded">
              <h3 className="font-semibold">{t.name}</h3>
              <p className="text-sm">{t.description}</p>
              <button
                className="mt-2 bg-purple-500 text-white px-2 py-1 rounded"
                onClick={() => handleCreateFromTemplate(t)}
              >
                Create
              </button>
            </li>
          ))}
        </ul>
      </div>
      <form onSubmit={handleCreate} className="space-y-2">
        <h2 className="text-xl font-semibold">Create Proposal</h2>
        <input
          className="border p-2 w-full"
          placeholder="Title"
          value={title}
          onChange={(e) => setTitle(e.target.value)}
        />
        <textarea
          className="border p-2 w-full"
          placeholder="Description"
          value={description}
          onChange={(e) => setDescription(e.target.value)}
        />
        <input
          className="border p-2 w-full"
          placeholder="Category (optional)"
          value={category}
          onChange={(e) => setCategory(e.target.value)}
        />
        <input
          className="border p-2 w-full"
          placeholder="Voting Period in seconds (optional)"
          value={votingPeriod}
          onChange={(e) => setVotingPeriod(e.target.value)}
        />
        <button
          type="submit"
          className="bg-blue-500 text-white px-4 py-2 rounded"
          disabled={loading}
        >
          Create
        </button>
      </form>

      <form onSubmit={handleVote} className="space-y-2">
        <h2 className="text-xl font-semibold">Vote on Proposal</h2>
        <input
          className="border p-2 w-full"
          placeholder="Proposal ID"
          value={proposalId}
          onChange={(e) => setProposalId(e.target.value)}
        />
        <select
          className="border p-2 w-full"
          value={choice}
          onChange={(e) => setChoice(e.target.value)}
        >
          <option value="inFavor">In Favor</option>
          <option value="against">Against</option>
          <option value="abstain">Abstain</option>
        </select>
        <input
          className="border p-2 w-full"
          placeholder="Reason (optional)"
          value={reason}
          onChange={(e) => setReason(e.target.value)}
        />
        <button
          type="submit"
          className="bg-green-500 text-white px-4 py-2 rounded"
          disabled={loading}
        >
          Vote
        </button>
      </form>
    </div>
  );
};

export default Proposals;<|MERGE_RESOLUTION|>--- conflicted
+++ resolved
@@ -40,14 +40,7 @@
 
   const handleCreate = async (e) => {
     e.preventDefault();
-<<<<<<< HEAD
-    await createProposal(title, description, category, votingPeriod);
-    setTitle('');
-    setDescription('');
-    setCategory('');
-    setVotingPeriod('');
-    loadProposals();
-=======
+
     try {
       const id = await createProposal(title, description, category, votingPeriod);
       console.log('Created proposal:', id);
@@ -58,7 +51,7 @@
     } catch (err) {
       console.error(err);
     }
->>>>>>> 641aa622
+
   };
 
   const handleVote = async (e) => {
