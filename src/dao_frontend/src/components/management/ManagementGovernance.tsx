--- conflicted
+++ resolved
@@ -1,4 +1,3 @@
-<<<<<<< HEAD
 import React, { useEffect, useState } from 'react';
 import { motion } from 'framer-motion';
 import { useOutletContext } from 'react-router-dom';
@@ -358,370 +357,4 @@
   );
 };
 
-=======
-import React, { useEffect, useState } from 'react';
-import { createPortal } from 'react-dom';
-import { motion } from 'framer-motion';
-import { useOutletContext } from 'react-router-dom';
-import {
-  Vote,
-  Plus,
-  Clock,
-  CheckCircle,
-  XCircle,
-  Users,
-  TrendingUp,
-  Calendar,
-  Target,
-  Activity,
-} from 'lucide-react';
-import { DAO } from '../../types/dao';
-import { useProposals } from '../../hooks/useProposals';
-import { useGovernance } from '../../hooks/useGovernance';
-import { CreateProposalModal } from '../modals';
-
-const ManagementGovernance: React.FC = () => {
-  const { dao } = useOutletContext<{ dao: DAO }>();
-  const { getAllProposals, vote } = useProposals();
-  const {
-    getActiveProposals,
-    loading: activeLoading,
-    error: activeError,
-  } = useGovernance();
-  const [proposals, setProposals] = useState<any[]>([]);
-  const [activeProposals, setActiveProposals] = useState<any[]>([]);
-  const [showCreateModal, setShowCreateModal] = useState(false);
-
-  const loadProposals = async () => {
-    try {
-      const res = await getAllProposals();
-      setProposals(res);
-    } catch (err) {
-      // eslint-disable-next-line no-console
-      console.error(err);
-    }
-  };
-
-  const loadActiveProposals = async () => {
-    try {
-      const res = await getActiveProposals();
-      setActiveProposals(res);
-    } catch (err) {
-      // eslint-disable-next-line no-console
-      console.error(err);
-    }
-  };
-
-  useEffect(() => {
-    loadProposals();
-    loadActiveProposals();
-    // eslint-disable-next-line react-hooks/exhaustive-deps
-  }, []);
-
-
-  const handleVote = async (id: bigint, choice: 'inFavor' | 'against' | 'abstain') => {
-    try {
-      await vote(id, choice);
-      await loadProposals();
-    } catch (err) {
-      // eslint-disable-next-line no-console
-      console.error(err);
-    }
-  };
-
-  const parseStatus = (status: any) => Object.keys(status)[0];
-
-  const formatTimeLeft = (deadline: bigint) => {
-    const diff = Number(deadline / 1_000_000n) - Date.now();
-    if (diff <= 0) return 'Ended';
-    const days = Math.floor(diff / (1000 * 60 * 60 * 24));
-    if (days > 0) return `${days}d`;
-    const hours = Math.floor(diff / (1000 * 60 * 60));
-    if (hours > 0) return `${hours}h`;
-    const minutes = Math.floor(diff / (1000 * 60));
-    return `${minutes}m`;
-  };
-
-  const getStatusColor = (status: string) => {
-    switch (status) {
-      case 'active':
-      case 'pending':
-        return 'bg-blue-500/20 text-blue-400 border-blue-500/30';
-      case 'succeeded':
-      case 'executed':
-        return 'bg-green-500/20 text-green-400 border-green-500/30';
-      case 'failed':
-      case 'cancelled':
-        return 'bg-red-500/20 text-red-400 border-red-500/30';
-      default:
-        return 'bg-gray-500/20 text-gray-400 border-gray-500/30';
-    }
-  };
-
-  const getStatusIcon = (status: string) => {
-    switch (status) {
-      case 'active':
-      case 'pending':
-        return Clock;
-      case 'succeeded':
-      case 'executed':
-        return CheckCircle;
-      case 'failed':
-      case 'cancelled':
-        return XCircle;
-      default:
-        return Clock;
-    }
-  };
-
-  return (
-    <div className="space-y-8">
-      {/* Header */}
-      <div className="flex justify-between items-center">
-        <div>
-          <h2 className="text-2xl font-bold text-white mb-2 font-mono">GOVERNANCE</h2>
-          <p className="text-gray-400">
-            Manage proposals and participate in DAO governance
-          </p>
-        </div>
-        <motion.button
-          whileHover={{ scale: 1.05 }}
-          whileTap={{ scale: 0.95 }}
-          onClick={() => setShowCreateModal(true)}
-          className="flex items-center space-x-2 px-6 py-3 bg-gradient-to-r from-blue-500 to-purple-600 hover:from-blue-600 hover:to-purple-700 text-white rounded-lg transition-all font-semibold"
-        >
-          <Plus className="w-4 h-4" />
-          <span>Create Proposal</span>
-        </motion.button>
-      </div>
-
-      {/* Governance Stats */}
-      <div className="grid grid-cols-1 md:grid-cols-4 gap-6">
-        <motion.div
-          initial={{ opacity: 0, y: 20 }}
-          animate={{ opacity: 1, y: 0 }}
-          className="bg-gray-800/50 border border-blue-500/30 p-6 rounded-xl"
-        >
-          <div className="flex items-center space-x-2 mb-2">
-            <Vote className="w-5 h-5 text-blue-400" />
-            <span className="text-sm text-gray-400 font-mono">TOTAL PROPOSALS</span>
-          </div>
-          <p className="text-2xl font-bold text-white">{dao.governance.totalProposals}</p>
-        </motion.div>
-
-        <motion.div
-          initial={{ opacity: 0, y: 20 }}
-          animate={{ opacity: 1, y: 0 }}
-          transition={{ delay: 0.1 }}
-          className="bg-gray-800/50 border border-green-500/30 p-6 rounded-xl"
-        >
-          <div className="flex items-center space-x-2 mb-2">
-            <Activity className="w-5 h-5 text-green-400" />
-            <span className="text-sm text-gray-400 font-mono">ACTIVE</span>
-          </div>
-          <p className="text-2xl font-bold text-white">{dao.governance.activeProposals}</p>
-        </motion.div>
-
-        <motion.div
-          initial={{ opacity: 0, y: 20 }}
-          animate={{ opacity: 1, y: 0 }}
-          transition={{ delay: 0.2 }}
-          className="bg-gray-800/50 border border-purple-500/30 p-6 rounded-xl"
-        >
-          <div className="flex items-center space-x-2 mb-2">
-            <Users className="w-5 h-5 text-purple-400" />
-            <span className="text-sm text-gray-400 font-mono">PARTICIPATION</span>
-          </div>
-          <p className="text-2xl font-bold text-white">78%</p>
-        </motion.div>
-
-        <motion.div
-          initial={{ opacity: 0, y: 20 }}
-          animate={{ opacity: 1, y: 0 }}
-          transition={{ delay: 0.3 }}
-          className="bg-gray-800/50 border border-orange-500/30 p-6 rounded-xl"
-        >
-          <div className="flex items-center space-x-2 mb-2">
-            <TrendingUp className="w-5 h-5 text-orange-400" />
-            <span className="text-sm text-gray-400 font-mono">SUCCESS RATE</span>
-          </div>
-          <p className="text-2xl font-bold text-white">85%</p>
-        </motion.div>
-      </div>
-
-      {/* Active Proposals */}
-      <motion.div
-        initial={{ opacity: 0, y: 20 }}
-        animate={{ opacity: 1, y: 0 }}
-        transition={{ delay: 0.4 }}
-        className="bg-gray-800/50 border border-gray-700/50 rounded-xl p-6"
-      >
-        <div className="flex justify-between items-center mb-4">
-          <h3 className="text-xl font-bold text-white font-mono">ACTIVE PROPOSALS</h3>
-          <button
-            onClick={loadActiveProposals}
-            className="px-3 py-1 text-sm rounded bg-gray-700 hover:bg-gray-600 text-gray-200"
-            disabled={activeLoading}
-          >
-            Refresh
-          </button>
-        </div>
-        {activeError && <p className="text-red-400 mb-4">{activeError}</p>}
-        {activeLoading ? (
-          <p className="text-gray-400">Loading...</p>
-        ) : activeProposals.length === 0 ? (
-          <p className="text-gray-400">No active proposals</p>
-        ) : (
-          <div className="space-y-4">
-            {activeProposals.map((proposal) => {
-              const timeLeft = formatTimeLeft(proposal.votingDeadline);
-              return (
-                <div
-                  key={proposal.id.toString()}
-                  className="p-4 bg-gray-900/50 rounded-lg border border-gray-700/30"
-                >
-                  <div className="flex justify-between items-center mb-2">
-                    <h4 className="text-lg font-semibold text-white">{proposal.title}</h4>
-                    <span
-                      className={`px-3 py-1 rounded-full text-xs font-medium border ${getStatusColor('active')}`}
-                    >
-                      ACTIVE
-                    </span>
-                  </div>
-                  <p className="text-gray-400 text-sm mb-3">{proposal.description}</p>
-                  <div className="flex justify-between text-sm text-gray-500">
-                    <span>{timeLeft}</span>
-                    <div className="space-x-2">
-                      <button
-                        onClick={() => handleVote(proposal.id, 'inFavor')}
-                        className="px-3 py-1 text-xs rounded bg-green-600 text-white"
-                      >
-                        Vote For
-                      </button>
-                      <button
-                        onClick={() => handleVote(proposal.id, 'against')}
-                        className="px-3 py-1 text-xs rounded bg-red-600 text-white"
-                      >
-                        Vote Against
-                      </button>
-                    </div>
-                  </div>
-                </div>
-              );
-            })}
-          </div>
-        )}
-      </motion.div>
-
-      {/* Proposals List */}
-      <motion.div
-        initial={{ opacity: 0, y: 20 }}
-        animate={{ opacity: 1, y: 0 }}
-        transition={{ delay: 0.5 }}
-        className="bg-gray-800/50 border border-gray-700/50 rounded-xl p-6"
-      >
-        <h3 className="text-xl font-bold text-white mb-6 font-mono">RECENT PROPOSALS</h3>
-        
-        <div className="space-y-4">
-          {proposals.map((proposal, index) => {
-            const status = parseStatus(proposal.status);
-            const StatusIcon = getStatusIcon(status);
-            const votesFor = Number(proposal.votesInFavor);
-            const votesAgainst = Number(proposal.votesAgainst);
-            const totalVotes = votesFor + votesAgainst;
-            const approvalRate =
-              totalVotes > 0 ? Math.round((votesFor / totalVotes) * 100) : 0;
-            const timeLeft = formatTimeLeft(proposal.votingDeadline);
-            
-            return (
-              <motion.div
-                key={proposal.id.toString()}
-                initial={{ opacity: 0, x: -20 }}
-                animate={{ opacity: 1, x: 0 }}
-                transition={{ delay: 0.5 + index * 0.1 }}
-                className="p-6 bg-gray-900/50 rounded-lg border border-gray-700/30 hover:border-gray-600/50 transition-colors"
-              >
-                <div className="flex items-start justify-between mb-4">
-                  <div className="flex-1">
-                    <div className="flex items-center space-x-3 mb-2">
-                      <h4 className="text-lg font-semibold text-white">{proposal.title}</h4>
-                      <span className={`px-3 py-1 rounded-full text-xs font-medium border ${getStatusColor(status)}`}>
-                        <StatusIcon className="w-3 h-3 inline mr-1" />
-                        {status.toUpperCase()}
-                      </span>
-                    </div>
-                    <p className="text-gray-400 text-sm mb-3">{proposal.description}</p>
-                    <div className="flex items-center space-x-4 text-xs text-gray-500">
-                      <span>Proposed by {proposal.proposer.toString()}</span>
-                      <span>•</span>
-                      <span>{timeLeft}</span>
-                    </div>
-                  </div>
-                </div>
-
-                {/* Voting Progress */}
-                <div className="space-y-3">
-                  <div className="flex justify-between text-sm">
-                    <span className="text-gray-400 font-mono">Approval Rate</span>
-                    <span className="text-blue-400 font-bold">{approvalRate}%</span>
-                  </div>
-                  <div className="w-full bg-gray-700 rounded-full h-2">
-                    <motion.div
-                      className={`h-2 rounded-full ${
-                        status === 'succeeded' || status === 'executed'
-                          ? 'bg-gradient-to-r from-green-500 to-emerald-500'
-                          : status === 'failed' || status === 'cancelled'
-                            ? 'bg-gradient-to-r from-red-500 to-pink-500'
-                            : 'bg-gradient-to-r from-blue-500 to-purple-500'
-                      }`}
-                      initial={{ width: 0 }}
-                      animate={{ width: `${approvalRate}%` }}
-                      transition={{ duration: 1, delay: 0.8 + index * 0.2 }}
-                    />
-                  </div>
-                  
-                  <div className="flex justify-between text-sm font-mono">
-                    <span className="text-green-400">For: {votesFor.toLocaleString()}</span>
-                    <span className="text-red-400">Against: {votesAgainst.toLocaleString()}</span>
-                  </div>
-
-                  <div className="flex space-x-2 pt-2">
-                    <button
-                      onClick={() => handleVote(proposal.id, 'inFavor')}
-                      className="px-3 py-1 text-xs rounded bg-green-600 text-white"
-                    >
-                      Vote For
-                    </button>
-                    <button
-                      onClick={() => handleVote(proposal.id, 'against')}
-                      className="px-3 py-1 text-xs rounded bg-red-600 text-white"
-                    >
-                      Vote Against
-                    </button>
-                  </div>
-                </div>
-              </motion.div>
-            );
-          })}
-        </div>
-      </motion.div>
-
-      {/* Modals */}
-      {/* Modals rendered at document root */}
-      {typeof window !== 'undefined' && createPortal(
-        <CreateProposalModal
-          isOpen={showCreateModal}
-          onClose={() => setShowCreateModal(false)}
-          onSuccess={() => {
-            loadProposals();
-            loadActiveProposals();
-          }}
-        />,
-        document.body
-      )}
-    </div>
-  );
-};
-
->>>>>>> d7a2982c
 export default ManagementGovernance;