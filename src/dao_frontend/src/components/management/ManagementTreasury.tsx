--- conflicted
+++ resolved
@@ -9,12 +9,11 @@
   ArrowDownLeft,
   Wallet,
   Lock,
-<<<<<<< HEAD
+
   Shield,
   Plus,
   X
-=======
->>>>>>> 7ab27a3d
+
 } from 'lucide-react';
 import { DAO } from '../../types/dao';
 import { useTreasury } from '../../hooks/useTreasury';
@@ -22,7 +21,6 @@
 const ManagementTreasury: React.FC = () => {
   const { dao } = useOutletContext<{ dao: DAO }>();
   const {
-<<<<<<< HEAD
     getAuthorizedPrincipals,
     addAuthorizedPrincipal,
     removeAuthorizedPrincipal,
@@ -64,7 +62,7 @@
       setPrincipals(list);
     } catch (err) {
       console.error(err);
-=======
+const{
     deposit,
     withdraw,
     getBalance,
@@ -129,7 +127,7 @@
       await fetchData();
     } catch (e) {
       console.error(e);
->>>>>>> 7ab27a3d
+
     }
   };
 
