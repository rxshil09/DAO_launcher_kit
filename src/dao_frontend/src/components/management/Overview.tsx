--- conflicted
+++ resolved
@@ -1,12 +1,7 @@
 import React, { useEffect, useState } from 'react';
 import { motion } from 'framer-motion';
 import { useOutletContext } from 'react-router-dom';
-<<<<<<< HEAD
-import {
-  Users,
-  DollarSign,
-  TrendingUp,
-=======
+
 import { useProposals } from '../../hooks/useProposals';
 import { useStaking } from '../../hooks/useStaking';
 import { useTreasury } from '../../hooks/useTreasury';
@@ -15,7 +10,7 @@
   Users, 
   DollarSign, 
   TrendingUp, 
->>>>>>> 3a25459a
+
   Activity,
   Vote,
   Coins,
