--- conflicted
+++ resolved
@@ -1,4 +1,3 @@
-<<<<<<< HEAD
 import React, { useEffect, useState, useCallback } from 'react';
 import { motion } from 'framer-motion';
 import { useOutletContext } from 'react-router-dom';
@@ -360,374 +359,4 @@
   );
 };
 
-=======
-import React, { useEffect, useState, useCallback } from 'react';
-import { createPortal } from 'react-dom';
-import { motion } from 'framer-motion';
-import { useOutletContext } from 'react-router-dom';
-import {
-  Coins,
-  Plus,
-  Clock,
-  TrendingUp,
-  Award,
-  Lock,
-  Unlock,
-  Calendar,
-  DollarSign
-} from 'lucide-react';
-import { Principal } from '@dfinity/principal';
-import { DAO } from '../../types/dao';
-import { useStaking } from '../../hooks/useStaking';
-import { useActors } from '../../context/ActorContext';
-// @ts-ignore - AuthContext is a .jsx file
-import { useAuth } from '../../context/AuthContext';
-import type { Stake, StakingPeriod } from '../../declarations/staking/staking.did';
-import { StakeTokensModal, UnstakeModal, ClaimRewardsModal } from '../modals';
-
-const ManagementStaking: React.FC = () => {
-  const { dao } = useOutletContext<{ dao: DAO }>();
-  const { unstake, claimRewards, getStakingRewards } = useStaking();
-  const actors = useActors();
-  const { principal } = useAuth();
-
-  const [stakingPools, setStakingPools] = useState<any[]>([]);
-  const [userStakes, setUserStakes] = useState<Stake[]>([]);
-  const [stakingStats, setStakingStats] = useState<any>(null);
-  const [showStakeModal, setShowStakeModal] = useState(false);
-  const [showUnstakeModal, setShowUnstakeModal] = useState(false);
-  const [showClaimModal, setShowClaimModal] = useState(false);
-  const [selectedStake, setSelectedStake] = useState<Stake | null>(null);
-  const [selectedStakeRewards, setSelectedStakeRewards] = useState<any>(null);
-  const [userBalance] = useState('10000'); // Mock user balance
-
-  const poolConfig: Record<string, { name: string; duration: string; apr: string; multiplier: string }> = {
-    instant: { name: 'Flexible Staking', duration: 'No lock', apr: '5.2%', multiplier: '1.0x' },
-    locked30: { name: '30-Day Lock', duration: '30 days', apr: '8.5%', multiplier: '1.1x' },
-    locked90: { name: '90-Day Lock', duration: '90 days', apr: '12.8%', multiplier: '1.3x' },
-    locked180: { name: '180-Day Lock', duration: '180 days', apr: '20.0%', multiplier: '1.7x' },
-    locked365: { name: '365-Day Lock', duration: '365 days', apr: '25.0%', multiplier: '2.0x' }
-  };
-
-  const getPeriodKey = (period: StakingPeriod): string => {
-    if ('instant' in period) return 'instant';
-    if ('locked30' in period) return 'locked30';
-    if ('locked90' in period) return 'locked90';
-    if ('locked180' in period) return 'locked180';
-    if ('locked365' in period) return 'locked365';
-    return 'unknown';
-  };
-
-  const formatStakePeriod = (period: StakingPeriod): string => {
-    const key = getPeriodKey(period);
-    return poolConfig[key]?.name || key;
-  };
-
-  const formatDate = (time: bigint): string => {
-    const millis = Number(time / BigInt(1_000_000));
-    return new Date(millis).toLocaleDateString();
-  };
-
-  const formatToken = (amount: bigint): string => amount.toString();
-
-  const fetchData = useCallback(async () => {
-    if (!actors?.staking) return;
-    try {
-      const principalId = principal ? Principal.fromText(principal) : undefined;
-      const [stats, stakes] = await Promise.all([
-        actors.staking.getStakingStats(),
-        principalId ? actors.staking.getUserStakes(principalId) : Promise.resolve([])
-      ]);
-
-      setUserStakes(stakes);
-      setStakingStats(stats);
-
-      const computeUserStake = (key: string) =>
-        stakes
-          .filter((s) => getPeriodKey(s.stakingPeriod) === key)
-          .reduce((acc, s) => acc + s.amount, 0n);
-
-      const pools = stats.stakingPeriodDistribution.map(([period, count], index) => {
-        const key = getPeriodKey(period);
-        const config = poolConfig[key];
-        return {
-          id: index,
-          name: config?.name || key,
-          duration: config?.duration || '',
-          apr: config?.apr || '',
-          totalStaked: count.toString(),
-          userStaked: computeUserStake(key).toString(),
-          multiplier: config?.multiplier || '',
-          status: 'active',
-          periodKey: key
-        };
-      });
-
-      setStakingPools(pools);
-    } catch (err) {
-      console.error('Failed to fetch staking data', err);
-    }
-  }, [actors, principal]);
-
-  useEffect(() => {
-    fetchData();
-  }, [fetchData]);
-
-  const getPoolColor = (index: number) => {
-    const colors = ['blue', 'green', 'purple', 'orange'];
-    return colors[index % colors.length];
-  };
-
-  const getColorClasses = (color: string) => {
-    switch (color) {
-      case 'blue':
-        return 'border-blue-500/30 bg-blue-500/10';
-      case 'green':
-        return 'border-green-500/30 bg-green-500/10';
-      case 'purple':
-        return 'border-purple-500/30 bg-purple-500/10';
-      case 'orange':
-        return 'border-orange-500/30 bg-orange-500/10';
-      default:
-        return 'border-gray-500/30 bg-gray-500/10';
-    }
-  };
-
-  return (
-    <div className="space-y-8">
-      {/* Header */}
-      <div className="flex justify-between items-center">
-        <div>
-          <h2 className="text-2xl font-bold text-white mb-2 font-mono">STAKING</h2>
-          <p className="text-gray-400">
-            Stake your tokens to earn rewards and gain voting power
-          </p>
-        </div>
-        <motion.button
-          whileHover={{ scale: 1.05 }}
-          whileTap={{ scale: 0.95 }}
-          className="flex items-center space-x-2 px-6 py-3 bg-gradient-to-r from-purple-500 to-pink-600 hover:from-purple-600 hover:to-pink-700 text-white rounded-lg transition-all font-semibold"
-          onClick={() => setShowStakeModal(true)}
-        >
-          <Plus className="w-4 h-4" />
-          <span>Stake Tokens</span>
-        </motion.button>
-      </div>
-
-      {/* Staking Overview */}
-      <div className="grid grid-cols-1 md:grid-cols-3 gap-6">
-        <motion.div
-          initial={{ opacity: 0, y: 20 }}
-          animate={{ opacity: 1, y: 0 }}
-          className="bg-gray-800/50 border border-purple-500/30 p-6 rounded-xl"
-        >
-          <div className="flex items-center space-x-2 mb-2">
-            <Coins className="w-5 h-5 text-purple-400" />
-            <span className="text-sm text-gray-400 font-mono">TOTAL STAKED</span>
-          </div>
-          <p className="text-2xl font-bold text-white">
-            {stakingStats ? stakingStats.totalStakedAmount.toString() : dao.staking.totalStaked}
-          </p>
-          <p className="text-sm text-green-400 mt-1">+12.5% this month</p>
-        </motion.div>
-
-        <motion.div
-          initial={{ opacity: 0, y: 20 }}
-          animate={{ opacity: 1, y: 0 }}
-          transition={{ delay: 0.1 }}
-          className="bg-gray-800/50 border border-green-500/30 p-6 rounded-xl"
-        >
-          <div className="flex items-center space-x-2 mb-2">
-            <TrendingUp className="w-5 h-5 text-green-400" />
-            <span className="text-sm text-gray-400 font-mono">AVG STAKE</span>
-          </div>
-          <p className="text-2xl font-bold text-white">
-            {stakingStats ? stakingStats.averageStakeAmount.toFixed(2) : dao.staking.apr}
-          </p>
-          <p className="text-sm text-blue-400 mt-1">Across all pools</p>
-        </motion.div>
-
-        <motion.div
-          initial={{ opacity: 0, y: 20 }}
-          animate={{ opacity: 1, y: 0 }}
-          transition={{ delay: 0.2 }}
-          className="bg-gray-800/50 border border-blue-500/30 p-6 rounded-xl"
-        >
-          <div className="flex items-center space-x-2 mb-2">
-            <Award className="w-5 h-5 text-blue-400" />
-            <span className="text-sm text-gray-400 font-mono">YOUR STAKE</span>
-          </div>
-          <p className="text-2xl font-bold text-white">
-            {userStakes.reduce((acc, s) => acc + Number(s.amount), 0)}
-          </p>
-          <p className="text-sm text-purple-400 mt-1">{userStakes.length} active stakes</p>
-        </motion.div>
-      </div>
-
-      {/* Staking Pools */}
-      <motion.div
-        initial={{ opacity: 0, y: 20 }}
-        animate={{ opacity: 1, y: 0 }}
-        transition={{ delay: 0.3 }}
-        className="bg-gray-800/50 border border-gray-700/50 rounded-xl p-6"
-      >
-        <h3 className="text-xl font-bold text-white mb-6 font-mono">STAKING POOLS</h3>
-        
-        <div className="grid grid-cols-1 md:grid-cols-2 gap-6">
-          {stakingPools.map((pool, index) => (
-            <motion.div
-              key={pool.id}
-              initial={{ opacity: 0, y: 20 }}
-              animate={{ opacity: 1, y: 0 }}
-              transition={{ delay: 0.4 + index * 0.1 }}
-              whileHover={{ scale: 1.02 }}
-              className={`p-6 rounded-xl border ${getColorClasses(getPoolColor(index))} hover:border-opacity-60 transition-all`}
-            >
-              <div className="flex items-center justify-between mb-4">
-                <h4 className="text-lg font-semibold text-white">{pool.name}</h4>
-                <span className="text-sm font-mono text-gray-400">{pool.multiplier} voting power</span>
-              </div>
-              
-              <div className="space-y-3 mb-6">
-                <div className="flex justify-between">
-                  <span className="text-gray-400 text-sm font-mono">Duration</span>
-                  <span className="text-white font-semibold">{pool.duration}</span>
-                </div>
-                <div className="flex justify-between">
-                  <span className="text-gray-400 text-sm font-mono">APR</span>
-                  <span className="text-green-400 font-bold">{pool.apr}</span>
-                </div>
-                <div className="flex justify-between">
-                  <span className="text-gray-400 text-sm font-mono">Total Staked</span>
-                  <span className="text-white">{pool.totalStaked}</span>
-                </div>
-                <div className="flex justify-between">
-                  <span className="text-gray-400 text-sm font-mono">Your Stake</span>
-                  <span className="text-blue-400 font-semibold">{pool.userStaked}</span>
-                </div>
-              </div>
-
-              <button
-                className="w-full py-3 bg-gray-700 hover:bg-gray-600 text-white rounded-lg transition-colors font-semibold"
-                onClick={() => setShowStakeModal(true)}
-              >
-                {pool.userStaked === '0' ? 'Stake Now' : 'Add More'}
-              </button>
-            </motion.div>
-          ))}
-        </div>
-      </motion.div>
-
-      {/* Your Stakes */}
-      <motion.div
-        initial={{ opacity: 0, y: 20 }}
-        animate={{ opacity: 1, y: 0 }}
-        transition={{ delay: 0.5 }}
-        className="bg-gray-800/50 border border-gray-700/50 rounded-xl p-6"
-      >
-        <h3 className="text-xl font-bold text-white mb-6 font-mono">YOUR ACTIVE STAKES</h3>
-        
-        <div className="space-y-4">
-          {userStakes.map((stake, index) => (
-            <motion.div
-              key={stake.id.toString()}
-              initial={{ opacity: 0, x: -20 }}
-              animate={{ opacity: 1, x: 0 }}
-              transition={{ delay: 0.6 + index * 0.1 }}
-              className="p-6 bg-gray-900/50 rounded-lg border border-gray-700/30"
-            >
-              <div className="flex items-center justify-between mb-4">
-                <div>
-                  <h4 className="text-lg font-semibold text-white">{formatStakePeriod(stake.stakingPeriod)}</h4>
-                  <p className="text-blue-400 font-bold">{formatToken(stake.amount)}</p>
-                </div>
-                <div className="text-right">
-                  <p className="text-green-400 font-bold">{formatToken(stake.rewards)}</p>
-                  <p className="text-xs text-gray-400 font-mono">Rewards earned</p>
-                </div>
-              </div>
-
-              <div className="grid grid-cols-2 gap-4 text-sm mb-4">
-                <div>
-                  <span className="text-gray-400 font-mono">Start Date</span>
-                  <p className="text-white">{formatDate(stake.stakedAt)}</p>
-                </div>
-                <div>
-                  <span className="text-gray-400 font-mono">End Date</span>
-                  <p className="text-white">{stake.unlocksAt?.length ? formatDate(stake.unlocksAt[0]) : '-'}</p>
-                </div>
-              </div>
-
-              <div className="flex space-x-3">
-                <button
-                  className="flex-1 py-2 bg-green-500/20 border border-green-500/30 text-green-400 rounded-lg hover:bg-green-500/30 transition-colors font-mono"
-                  onClick={async () => {
-                    setSelectedStake(stake);
-                    try {
-                      const rewards = await getStakingRewards(stake.id);
-                      setSelectedStakeRewards(rewards);
-                    } catch (e) {
-                      console.error(e);
-                      setSelectedStakeRewards(null);
-                    }
-                    setShowClaimModal(true);
-                  }}
-                >
-                  Claim Rewards
-                </button>
-                <button
-                  className="flex-1 py-2 bg-red-500/20 border border-red-500/30 text-red-400 rounded-lg hover:bg-red-500/30 transition-colors font-mono"
-                  onClick={() => {
-                    setSelectedStake(stake);
-                    setShowUnstakeModal(true);
-                  }}
-                >
-                  Unstake
-                </button>
-              </div>
-            </motion.div>
-          ))}
-        </div>
-      </motion.div>
-
-      {/* Modals */}
-      {/* Modals rendered at document root */}
-      {typeof window !== 'undefined' && createPortal(
-        <>
-          <StakeTokensModal
-            isOpen={showStakeModal}
-            onClose={() => setShowStakeModal(false)}
-            onSuccess={fetchData}
-            userBalance={userBalance}
-          />
-
-          <UnstakeModal
-            isOpen={showUnstakeModal}
-            onClose={() => {
-              setShowUnstakeModal(false);
-              setSelectedStake(null);
-            }}
-            onSuccess={fetchData}
-            stake={selectedStake}
-          />
-
-          <ClaimRewardsModal
-            isOpen={showClaimModal}
-            onClose={() => {
-              setShowClaimModal(false);
-              setSelectedStake(null);
-              setSelectedStakeRewards(null);
-            }}
-            onSuccess={fetchData}
-            stake={selectedStake}
-            rewardsData={selectedStakeRewards}
-          />
-        </>,
-        document.body
-      )}
-    </div>
-  );
-};
-
->>>>>>> d7a2982c
 export default ManagementStaking;